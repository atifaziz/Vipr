﻿<Project Sdk="Microsoft.NET.Sdk">
  <PropertyGroup>
    <TargetFramework>netstandard2.0</TargetFramework>
    <OutputType>Library</OutputType>
    <RestorePackages>true</RestorePackages>
    <BuildPackage>true</BuildPackage>
    <GenerateAssemblyInfo>false</GenerateAssemblyInfo>
  </PropertyGroup>
<<<<<<< HEAD
=======
  <PropertyGroup Condition=" '$(Configuration)|$(Platform)' == 'Debug|AnyCPU' ">
    <DebugSymbols>true</DebugSymbols>
    <DebugType>full</DebugType>
    <Optimize>false</Optimize>
    <OutputPath>bin\Debug\</OutputPath>
    <DefineConstants>DEBUG;TRACE</DefineConstants>
    <ErrorReport>prompt</ErrorReport>
    <WarningLevel>4</WarningLevel>
  </PropertyGroup>
  <PropertyGroup Condition=" '$(Configuration)|$(Platform)' == 'Release|AnyCPU' ">
    <DebugType>pdbonly</DebugType>
    <Optimize>true</Optimize>
    <OutputPath>bin\Release\</OutputPath>
    <DefineConstants>TRACE</DefineConstants>
    <ErrorReport>prompt</ErrorReport>
    <WarningLevel>4</WarningLevel>
  </PropertyGroup>
  <ItemGroup>
    <Reference Include="Microsoft.OData.Client, Version=7.7.3.0, Culture=neutral, PublicKeyToken=31bf3856ad364e35, processorArchitecture=MSIL">
      <HintPath>$(DepsPath)packages\Microsoft.OData.Client.7.7.3\lib\net45\Microsoft.OData.Client.dll</HintPath>
    </Reference>
    <Reference Include="Microsoft.OData.Core, Version=7.7.3.0, Culture=neutral, PublicKeyToken=31bf3856ad364e35, processorArchitecture=MSIL">
      <HintPath>$(DepsPath)packages\Microsoft.OData.Core.7.7.3\lib\net45\Microsoft.OData.Core.dll</HintPath>
    </Reference>
    <Reference Include="Microsoft.OData.Edm, Version=7.7.3.0, Culture=neutral, PublicKeyToken=31bf3856ad364e35, processorArchitecture=MSIL">
      <HintPath>$(DepsPath)packages\Microsoft.OData.Edm.7.7.3\lib\net45\Microsoft.OData.Edm.dll</HintPath>
    </Reference>
    <Reference Include="Microsoft.Spatial, Version=7.7.3.0, Culture=neutral, PublicKeyToken=31bf3856ad364e35, processorArchitecture=MSIL">
      <HintPath>$(DepsPath)packages\Microsoft.Spatial.7.7.3\lib\net45\Microsoft.Spatial.dll</HintPath>
    </Reference>
    <Reference Include="NLog, Version=4.0.0.0, Culture=neutral, PublicKeyToken=5120e14c03d0593c, processorArchitecture=MSIL">
      <HintPath>$(DepsPath)packages\NLog.4.7.6\lib\net45\NLog.dll</HintPath>
    </Reference>
    <Reference Include="System" />
    <Reference Include="System.Configuration" />
    <Reference Include="System.Core" />
    <Reference Include="System.IO.Compression" />
    <Reference Include="System.Runtime.Serialization" />
    <Reference Include="System.ServiceModel" />
    <Reference Include="System.Transactions" />
    <Reference Include="System.Xml.Linq" />
    <Reference Include="System.Data.DataSetExtensions" />
    <Reference Include="Microsoft.CSharp" />
    <Reference Include="System.Data" />
    <Reference Include="System.Xml" />
  </ItemGroup>
>>>>>>> e3fe6bf8
  <ItemGroup>
    <Compile Update="Properties\Resources.Designer.cs">
      <AutoGen>True</AutoGen>
      <DesignTime>True</DesignTime>
      <DependentUpon>Resources.resx</DependentUpon>
    </Compile>
  </ItemGroup>
  <ItemGroup>
    <ProjectReference Include="..\..\Core\Vipr.Core\Vipr.Core.csproj" />
  </ItemGroup>
  <ItemGroup>
    <EmbeddedResource Include="CapabilitiesVocabularies.xml">
      <SubType>Designer</SubType>
    </EmbeddedResource>
    <EmbeddedResource Update="Properties\Resources.resx">
      <Generator>ResXFileCodeGenerator</Generator>
      <LastGenOutput>Resources.Designer.cs</LastGenOutput>
    </EmbeddedResource>
  </ItemGroup>
  <ItemGroup>
    <PackageReference Include="Microsoft.CSharp" Version="4.7.0" />
    <PackageReference Include="Microsoft.OData.Client">
      <Version>7.7.3</Version>
    </PackageReference>
    <PackageReference Include="NLog">
      <Version>4.7.5</Version>
    </PackageReference>
    <PackageReference Include="System.Data.DataSetExtensions" Version="4.5.0" />
  </ItemGroup>
</Project><|MERGE_RESOLUTION|>--- conflicted
+++ resolved
@@ -6,55 +6,6 @@
     <BuildPackage>true</BuildPackage>
     <GenerateAssemblyInfo>false</GenerateAssemblyInfo>
   </PropertyGroup>
-<<<<<<< HEAD
-=======
-  <PropertyGroup Condition=" '$(Configuration)|$(Platform)' == 'Debug|AnyCPU' ">
-    <DebugSymbols>true</DebugSymbols>
-    <DebugType>full</DebugType>
-    <Optimize>false</Optimize>
-    <OutputPath>bin\Debug\</OutputPath>
-    <DefineConstants>DEBUG;TRACE</DefineConstants>
-    <ErrorReport>prompt</ErrorReport>
-    <WarningLevel>4</WarningLevel>
-  </PropertyGroup>
-  <PropertyGroup Condition=" '$(Configuration)|$(Platform)' == 'Release|AnyCPU' ">
-    <DebugType>pdbonly</DebugType>
-    <Optimize>true</Optimize>
-    <OutputPath>bin\Release\</OutputPath>
-    <DefineConstants>TRACE</DefineConstants>
-    <ErrorReport>prompt</ErrorReport>
-    <WarningLevel>4</WarningLevel>
-  </PropertyGroup>
-  <ItemGroup>
-    <Reference Include="Microsoft.OData.Client, Version=7.7.3.0, Culture=neutral, PublicKeyToken=31bf3856ad364e35, processorArchitecture=MSIL">
-      <HintPath>$(DepsPath)packages\Microsoft.OData.Client.7.7.3\lib\net45\Microsoft.OData.Client.dll</HintPath>
-    </Reference>
-    <Reference Include="Microsoft.OData.Core, Version=7.7.3.0, Culture=neutral, PublicKeyToken=31bf3856ad364e35, processorArchitecture=MSIL">
-      <HintPath>$(DepsPath)packages\Microsoft.OData.Core.7.7.3\lib\net45\Microsoft.OData.Core.dll</HintPath>
-    </Reference>
-    <Reference Include="Microsoft.OData.Edm, Version=7.7.3.0, Culture=neutral, PublicKeyToken=31bf3856ad364e35, processorArchitecture=MSIL">
-      <HintPath>$(DepsPath)packages\Microsoft.OData.Edm.7.7.3\lib\net45\Microsoft.OData.Edm.dll</HintPath>
-    </Reference>
-    <Reference Include="Microsoft.Spatial, Version=7.7.3.0, Culture=neutral, PublicKeyToken=31bf3856ad364e35, processorArchitecture=MSIL">
-      <HintPath>$(DepsPath)packages\Microsoft.Spatial.7.7.3\lib\net45\Microsoft.Spatial.dll</HintPath>
-    </Reference>
-    <Reference Include="NLog, Version=4.0.0.0, Culture=neutral, PublicKeyToken=5120e14c03d0593c, processorArchitecture=MSIL">
-      <HintPath>$(DepsPath)packages\NLog.4.7.6\lib\net45\NLog.dll</HintPath>
-    </Reference>
-    <Reference Include="System" />
-    <Reference Include="System.Configuration" />
-    <Reference Include="System.Core" />
-    <Reference Include="System.IO.Compression" />
-    <Reference Include="System.Runtime.Serialization" />
-    <Reference Include="System.ServiceModel" />
-    <Reference Include="System.Transactions" />
-    <Reference Include="System.Xml.Linq" />
-    <Reference Include="System.Data.DataSetExtensions" />
-    <Reference Include="Microsoft.CSharp" />
-    <Reference Include="System.Data" />
-    <Reference Include="System.Xml" />
-  </ItemGroup>
->>>>>>> e3fe6bf8
   <ItemGroup>
     <Compile Update="Properties\Resources.Designer.cs">
       <AutoGen>True</AutoGen>
@@ -80,7 +31,7 @@
       <Version>7.7.3</Version>
     </PackageReference>
     <PackageReference Include="NLog">
-      <Version>4.7.5</Version>
+      <Version>4.7.6</Version>
     </PackageReference>
     <PackageReference Include="System.Data.DataSetExtensions" Version="4.5.0" />
   </ItemGroup>
