﻿// Copyright (c) Microsoft. All rights reserved.
// Licensed under the MIT license. See LICENSE file in the project root for full license information.

using Microsoft.OData.Client;
using Microsoft.OData.Edm;
using Microsoft.OData.Edm.Csdl;
using Microsoft.OData.Edm.Library.Values;
using Microsoft.OData.Edm.Validation;
using Vipr.Core;
using Vipr.Core.CodeModel;
using System;
using System.Collections.Generic;
using System.Diagnostics;
using System.Linq;
using System.Xml.Linq;

namespace ODataReader.v4
{
    public class OdcmReader : IOdcmReader
    {
        private static readonly string[][] PrimitiveTypes = new[]
        {
            new[] {"Edm", "Binary"},
            new[] {"Edm", "Boolean"},
            new[] {"Edm", "Byte"},
            new[] {"Edm", "Date"},
            new[] {"Edm", "DateTimeOffset"},
            new[] {"Edm", "Decimal"},
            new[] {"Edm", "Double"},
            new[] {"Edm", "Duration"},
            new[] {"Edm", "Guid"},
            new[] {"Edm", "Int16"},
            new[] {"Edm", "Int32"},
            new[] {"Edm", "Int64"},
            new[] {"Edm", "SByte"},
            new[] {"Edm", "Single"},
            new[] {"Edm", "Stream"},
            new[] {"Edm", "String"},
            new[] {"Edm", "TimeOfDay"},
            new[] {"Edm", "Geography"},
            new[] {"Edm", "GeographyPoint"},
            new[] {"Edm", "GeographyLineString"},
            new[] {"Edm", "GeographyPolygon"},
            new[] {"Edm", "GeographyMultiPoint"},
            new[] {"Edm", "GeographyMultiLineString"},
            new[] {"Edm", "GeographyMultiPolygon"},
            new[] {"Edm", "GeographyCollection"},
            new[] {"Edm", "Geometry"},
            new[] {"Edm", "GeometryPoint"},
            new[] {"Edm", "GeometryLineString"},
            new[] {"Edm", "GeometryPolygon"},
            new[] {"Edm", "GeometryMultiPoint"},
            new[] {"Edm", "GeometryMultiLineString"},
            new[] {"Edm", "GeometryMultiPolygon"},
            new[] {"Edm", "GeometryCollection"}
        };

        public OdcmModel GenerateOdcmModel(IDictionary<string, string> serviceMetadata)
        {
            var daemon = new ReaderDaemon();
            return daemon.GenerateOdcmModel(serviceMetadata);
        }

        private class ReaderDaemon
        {
            private const string MetadataKey = "$metadata";

            private IEdmModel _edmModel = null;
            private OdcmModel _odcmModel;

            public OdcmModel GenerateOdcmModel(IDictionary<string, string> serviceMetadata)
            {
                if (serviceMetadata == null)
                    throw new ArgumentNullException("serviceMetadata");

                if (!serviceMetadata.ContainsKey(MetadataKey))
                    throw new ArgumentException("Argument must contain value for key \"$metadata\"", "serviceMetadata");
                                    
                var edmx = XElement.Parse(serviceMetadata[MetadataKey]);

                IEnumerable<EdmError> errors;
                if (!EdmxReader.TryParse(edmx.CreateReader(ReaderOptions.None), out _edmModel, out errors))
                {
                    Debug.Assert(errors != null, "errors != null");

                    if (errors.FirstOrDefault() == null)
                    {
                        throw new InvalidOperationException();
                    }

                    throw new InvalidOperationException(errors.FirstOrDefault().ErrorMessage);
                }

                _odcmModel = new OdcmModel(serviceMetadata);

                AddPrimitives();

                WriteNamespaces();

                return _odcmModel;
            }

<<<<<<< HEAD
            private void AddVocabularyAnnotations(OdcmObject odcmObject, object annotatableEdmEntity)
            {
                odcmObject.Annotations = ODataVocabularyReader.GetOdcmAnnotations(_edmModel, annotatableEdmEntity).ToList();
=======
            private void AddPrimitives()
            {
                foreach (var entry in PrimitiveTypes)
                {
                    _odcmModel.AddType(new OdcmPrimitiveType(entry[1], entry[0]));
                }
>>>>>>> b74b3b30
            }

            private void WriteNamespaces()
            {
                foreach (var declaredNamespace in _edmModel.DeclaredNamespaces)
                {
                    WriteNamespaceShallow(_edmModel, declaredNamespace);
                }
                foreach (var declaredNamespace in _edmModel.DeclaredNamespaces)
                {
                    WriteNamespaceDeep(_edmModel, declaredNamespace);
                }
            }

            private void WriteNamespaceShallow(IEdmModel edmModel, string @namespace)
            {
                var namespaceElements = from elements in edmModel.SchemaElements
                                        where string.Equals(elements.Namespace, @namespace)
                                        select elements;

                var types = from element in namespaceElements
                            where element.SchemaElementKind == EdmSchemaElementKind.TypeDefinition
                            select element as IEdmType;
                var complexTypes = from element in types
                                   where element.TypeKind == EdmTypeKind.Complex
                                   select element as IEdmComplexType;
                var entityTypes = from element in types
                                  where element.TypeKind == EdmTypeKind.Entity
                                  select element as IEdmEntityType;
                var enumTypes = from elements in types
                                where elements.TypeKind == EdmTypeKind.Enum
                                select elements as IEdmEnumType;

                var entityContainers = from element in namespaceElements
                                       where element.SchemaElementKind == EdmSchemaElementKind.EntityContainer
                                       select element as IEdmEntityContainer;

                foreach (var enumType in enumTypes)
                {
                    _odcmModel.AddType(new OdcmEnum(enumType.Name, enumType.Namespace));
                }

                foreach (var complexType in complexTypes)
                {
                    _odcmModel.AddType(new OdcmClass(complexType.Name, complexType.Namespace));
                }

                foreach (var entityType in entityTypes)
                {
                    if (entityType.HasStream)
                    {
                        _odcmModel.AddType(new OdcmMediaClass(entityType.Name, entityType.Namespace));
                    }
                    else
                    {
                        _odcmModel.AddType(new OdcmEntityClass(entityType.Name, entityType.Namespace));
                    }
                }

                foreach (var entityContainer in entityContainers)
                {
                    _odcmModel.AddType(new OdcmServiceClass(entityContainer.Name, entityContainer.Namespace));
                }
            }

            private void WriteNamespaceDeep(IEdmModel edmModel, string @namespace)
            {
                var namespaceElements = from elements in edmModel.SchemaElements
                                        where string.Equals(elements.Namespace, @namespace)
                                        select elements;

                var types = from element in namespaceElements
                            where element.SchemaElementKind == EdmSchemaElementKind.TypeDefinition
                            select element as IEdmType;
                var complexTypes = from element in types
                                   where element.TypeKind == EdmTypeKind.Complex
                                   select element as IEdmComplexType;
                var entityTypes = from element in types
                                  where element.TypeKind == EdmTypeKind.Entity
                                  select element as IEdmEntityType;
                var enumTypes = from elements in types
                                where elements.TypeKind == EdmTypeKind.Enum
                                select elements as IEdmEnumType;

                var entityContainers = from element in namespaceElements
                                       where element.SchemaElementKind == EdmSchemaElementKind.EntityContainer
                                       select element as IEdmEntityContainer;

                var actions = from element in namespaceElements
                              where element.SchemaElementKind == EdmSchemaElementKind.Action && ((IEdmAction)element).IsBound
                              select element as IEdmAction;

                var functions = from element in namespaceElements
                                where element.SchemaElementKind == EdmSchemaElementKind.Function && ((IEdmFunction)element).IsBound
                                select element as IEdmFunction;

                foreach (var enumType in enumTypes)
                {
                    OdcmEnum odcmEnum;
                    if (!_odcmModel.TryResolveType(enumType.Name, enumType.Namespace, out odcmEnum))
                    {
                        throw new InvalidOperationException();
                    }

                    odcmEnum.UnderlyingType =
                        (OdcmPrimitiveType)ResolveType(enumType.UnderlyingType.Name, enumType.UnderlyingType.Namespace);
                    odcmEnum.IsFlags = enumType.IsFlags;

                    foreach (var enumMember in enumType.Members)
                    {
                        odcmEnum.Members.Add(new OdcmEnumMember(enumMember.Name)
                        {
                            Value = ((EdmIntegerConstant)enumMember.Value).Value
                        });
                    }
                }

                foreach (var complexType in complexTypes)
                {
                    OdcmClass odcmClass;
                    if (!_odcmModel.TryResolveType(complexType.Name, complexType.Namespace, out odcmClass))
                    {
<<<<<<< HEAD
                        odcmClass = new OdcmClass(complexType.Name, complexType.Namespace, OdcmClassKind.Complex);
                        AddVocabularyAnnotations(odcmClass, complexType);
                        _odcmModel.AddType(odcmClass);
=======
                        throw new InvalidOperationException();
>>>>>>> b74b3b30
                    }

                    odcmClass.IsAbstract = complexType.IsAbstract;
                    odcmClass.IsOpen = complexType.IsOpen;

                    if (complexType.BaseType != null)
                    {
                        var baseType = (IEdmSchemaElement)complexType.BaseType;

                        OdcmClass baseClass;
                        if (!_odcmModel.TryResolveType(baseType.Name, baseType.Namespace, out baseClass))
                        {
<<<<<<< HEAD
                            baseClass = new OdcmClass(((IEdmSchemaElement) complexType.BaseType).Name,
                                ((IEdmSchemaElement) complexType.BaseType).Namespace, OdcmClassKind.Complex);
                            AddVocabularyAnnotations(baseClass, complexType.BaseType);
                            _odcmModel.AddType(baseClass);
=======
                            throw new InvalidOperationException();
>>>>>>> b74b3b30
                        }

                        odcmClass.Base = baseClass;

                        if (!baseClass.Derived.Contains(odcmClass))
                        {
                            baseClass.Derived.Add(odcmClass);
                        }
                    }

                    foreach (var property in complexType.DeclaredProperties)
                    {
                        WriteProperty(odcmClass, property);
                    }
                }

                foreach (var entityType in entityTypes)
                {
                    OdcmEntityClass odcmClass;
                    if (!_odcmModel.TryResolveType(entityType.Name, entityType.Namespace, out odcmClass))
                    {
<<<<<<< HEAD
                        odcmClass = new OdcmClass(entityType.Name, entityType.Namespace, OdcmClassKind.Entity);
                        AddVocabularyAnnotations(odcmClass, entityType);
                        _odcmModel.AddType(odcmClass);
=======
                        throw new InvalidOperationException();
>>>>>>> b74b3b30
                    }

                    odcmClass.IsAbstract = entityType.IsAbstract;
                    odcmClass.IsOpen = entityType.IsOpen;

                    if (entityType.BaseType != null)
                    {
                        var baseType = (IEdmSchemaElement)entityType.BaseType;

                        OdcmClass baseClass;
                        if (!_odcmModel.TryResolveType(baseType.Name, baseType.Namespace, out baseClass))
                        {
<<<<<<< HEAD
                            baseClass = new OdcmClass(baseEntityType.Name, baseEntityType.Namespace,
                                OdcmClassKind.Entity);
                            AddVocabularyAnnotations(baseClass, baseEntityType);
                            _odcmModel.AddType(baseClass);
=======
                            throw new InvalidOperationException();
>>>>>>> b74b3b30
                        }

                        odcmClass.Base = baseClass;

                        if (!baseClass.Derived.Contains(odcmClass))
                        {
                            baseClass.Derived.Add(odcmClass);
                        }
                    }

                    foreach (var property in entityType.DeclaredProperties)
                    {
                        WriteProperty(odcmClass, property);
                    }

                    foreach (IEdmStructuralProperty keyProperty in entityType.Key())
                    {
                        OdcmProperty property;
                        if (!TryFindProperty(odcmClass, keyProperty, out property))
                        {
                            throw new InvalidOperationException();
                        }

                        if (property.IsNullable)
                        {
                            //TODO: need to create a warning...
                        }
                        
                        odcmClass.Key.Add(property);
                    }

                    var entityTypeActions = from element in actions
                                            where IsOperationBoundTo(element, entityType)
                                            select element;
                    foreach (var action in entityTypeActions)
                    {
                        WriteMethod(odcmClass, action);
                    }

                    var entityTypeFunctions = from element in functions
                                              where IsOperationBoundTo(element, entityType)
                                              select element;
                    foreach (var function in entityTypeFunctions)
                    {
                        WriteMethod(odcmClass, function);
                    }
                }

                foreach (var entityContainer in entityContainers)
                {
                    OdcmClass odcmClass;
                    if (!_odcmModel.TryResolveType(entityContainer.Name, entityContainer.Namespace, out odcmClass))
                    {
<<<<<<< HEAD
                        odcmClass = new OdcmClass(entityContainer.Name, entityContainer.Namespace, OdcmClassKind.Service);
                        AddVocabularyAnnotations(odcmClass, entityContainer);
                        _odcmModel.AddType(odcmClass);
=======
                        throw new InvalidOperationException();
>>>>>>> b74b3b30
                    }

                    var entitySets = from element in entityContainer.Elements
                                     where element.ContainerElementKind == EdmContainerElementKind.EntitySet
                                     select element as IEdmEntitySet;
                    foreach (var entitySet in entitySets)
                    {
                        WriteProperty(odcmClass, entitySet);
                    }

                    var singletons = from element in entityContainer.Elements
                                     where element.ContainerElementKind == EdmContainerElementKind.Singleton
                                     select element as IEdmSingleton;
                    foreach (var singleton in singletons)
                    {
                        WriteProperty(odcmClass, singleton);
                    }

                    var actionImports = from element in entityContainer.Elements
                                        where element.ContainerElementKind == EdmContainerElementKind.ActionImport
                                        select element as IEdmActionImport;
                    foreach (var actionImport in actionImports)
                    {
                        WriteMethod(odcmClass, actionImport.Action);
                    }

                    var functionImports = from element in entityContainer.Elements
                                          where element.ContainerElementKind == EdmContainerElementKind.FunctionImport
                                          select element as IEdmFunctionImport;
                    foreach (var functionImport in functionImports)
                    {
                        WriteMethod(odcmClass, functionImport.Function);
                    }
                }
            }

            private bool IsOperationBoundTo(IEdmOperation operation, IEdmEntityType entityType)
            {
                if (!operation.IsBound)
                {
                    return false;
                }

                var bindingParameterType = operation.Parameters.First().Type;
                
                return entityType.Equals(
                    bindingParameterType.IsCollection()
                        ? bindingParameterType.AsCollection().ElementType().Definition
                        : bindingParameterType.Definition);
            }

            private void WriteProperty(OdcmClass odcmClass, IEdmEntitySet entitySet)
            {
                var odcmProperty = new OdcmProperty(entitySet.Name)
                {
                    Class = odcmClass,
                    Type = ResolveType(entitySet.EntityType().Name, entitySet.EntityType().Namespace),
                    IsCollection = true,
                    IsLink = true
                };

                AddVocabularyAnnotations(odcmProperty, entitySet);

                odcmClass.Properties.Add(odcmProperty);
            }

            private void WriteProperty(OdcmClass odcmClass, IEdmSingleton singleton)
            {
                var odcmProperty = new OdcmProperty(singleton.Name)
                {
                    Class = odcmClass,
                    Type = ResolveType(singleton.EntityType().Name, singleton.EntityType().Namespace),
                    IsLink = true
                };

                AddVocabularyAnnotations(odcmProperty, singleton);

                odcmClass.Properties.Add(odcmProperty);
            }

            private bool TryFindProperty(OdcmClass odcmClass, IEdmStructuralProperty keyProperty, out OdcmProperty odcmProperty)
            {
                if (odcmClass == null)
                {
                    odcmProperty = null;
                    return false;
                }

                foreach (OdcmProperty property in odcmClass.Properties)
                {
                    if (property.Name.Equals(keyProperty.Name, StringComparison.OrdinalIgnoreCase))
                    {
                        odcmProperty = property;
                        return true;
                    }
                }

                return TryFindProperty(odcmClass.Base, keyProperty, out odcmProperty);
            }

            private void WriteMethod(OdcmClass odcmClass, IEdmOperation operation)
            {
                var parameters = operation.IsBound
                    ? (from parameter in operation.Parameters
                       where parameter != operation.Parameters.First()
                       select parameter)
                    : (operation.Parameters);

                var isBoundToCollection = operation.IsBound && operation.Parameters.First().Type.IsCollection();

                var odcmMethod = new OdcmMethod(operation.Name)
                {
                    IsComposable = operation.IsFunction() && ((IEdmFunction)operation).IsComposable,
                    IsBoundToCollection = isBoundToCollection,
                    Verbs = operation.IsAction() ? OdcmAllowedVerbs.Post : OdcmAllowedVerbs.Any,
                    Class = odcmClass
                };

                AddVocabularyAnnotations(odcmMethod, operation);

                odcmClass.Methods.Add(odcmMethod);

                if (operation.ReturnType != null)
                {
                    odcmMethod.ReturnType = ResolveType(operation.ReturnType);
                    odcmMethod.IsCollection = operation.ReturnType.IsCollection();
                }

                var callingConvention =
                    operation.IsAction()
                        ? OdcmCallingConvention.InHttpMessageBody
                        : OdcmCallingConvention.InHttpRequestUri;

                foreach (var parameter in parameters)
                {
                    var odcmParameter = new OdcmParameter(parameter.Name)
                    {
                        CallingConvention = callingConvention,
                        Type = ResolveType(parameter.Type),
                        IsCollection = parameter.Type.IsCollection(),
                        IsNullable = parameter.Type.IsNullable
                    };

                    AddVocabularyAnnotations(odcmParameter, parameter);

                    odcmMethod.Parameters.Add(odcmParameter);
                }
            }

            private void WriteProperty(OdcmClass odcmClass, IEdmProperty property)
            {
                var odcmProperty = new OdcmProperty(property.Name)
                {
                    Class = odcmClass,
                    IsNullable = property.Type.IsNullable,
                    Type = ResolveType(property.Type),
                    IsCollection = property.Type.IsCollection(),
                    ContainsTarget =
                        property is IEdmNavigationProperty && ((IEdmNavigationProperty)property).ContainsTarget,
                    IsLink = property is IEdmNavigationProperty,
                    DefaultValue =
                        property is IEdmStructuralProperty ?
                            ((IEdmStructuralProperty)property).DefaultValueString :
                            null
                };

                AddVocabularyAnnotations(odcmProperty, property);

                odcmClass.Properties.Add(odcmProperty);
            }

            private OdcmType ResolveType(IEdmTypeReference realizedType)
            {
                if (realizedType.IsCollection())
                {
                    return ResolveType(realizedType.AsCollection().ElementType());
                }

                var realizedSchemaElement = (IEdmSchemaElement)realizedType.Definition;

                return ResolveType(realizedSchemaElement.Name, realizedSchemaElement.Namespace);
            }

            private OdcmType ResolveType(string name, string @namespace)
            {
                OdcmType type;
                if (!_odcmModel.TryResolveType(name, @namespace, out type))
                {
                    throw new InvalidOperationException();
                }

                return type;
            }
        }
    }
}<|MERGE_RESOLUTION|>--- conflicted
+++ resolved
@@ -75,14 +75,14 @@
 
                 if (!serviceMetadata.ContainsKey(MetadataKey))
                     throw new ArgumentException("Argument must contain value for key \"$metadata\"", "serviceMetadata");
-                                    
+
                 var edmx = XElement.Parse(serviceMetadata[MetadataKey]);
 
                 IEnumerable<EdmError> errors;
                 if (!EdmxReader.TryParse(edmx.CreateReader(ReaderOptions.None), out _edmModel, out errors))
                 {
                     Debug.Assert(errors != null, "errors != null");
-
+                    
                     if (errors.FirstOrDefault() == null)
                     {
                         throw new InvalidOperationException();
@@ -100,18 +100,17 @@
                 return _odcmModel;
             }
 
-<<<<<<< HEAD
+            private void AddPrimitives()
+            {
+                foreach (var entry in PrimitiveTypes)
+                {
+                    _odcmModel.AddType(new OdcmPrimitiveType(entry[1], entry[0]));
+                }
+            }
+
             private void AddVocabularyAnnotations(OdcmObject odcmObject, object annotatableEdmEntity)
             {
                 odcmObject.Annotations = ODataVocabularyReader.GetOdcmAnnotations(_edmModel, annotatableEdmEntity).ToList();
-=======
-            private void AddPrimitives()
-            {
-                foreach (var entry in PrimitiveTypes)
-                {
-                    _odcmModel.AddType(new OdcmPrimitiveType(entry[1], entry[0]));
-                }
->>>>>>> b74b3b30
             }
 
             private void WriteNamespaces()
@@ -123,10 +122,67 @@
                 foreach (var declaredNamespace in _edmModel.DeclaredNamespaces)
                 {
                     WriteNamespaceDeep(_edmModel, declaredNamespace);
-                }
+            }
             }
 
             private void WriteNamespaceShallow(IEdmModel edmModel, string @namespace)
+            {
+                var namespaceElements = from elements in edmModel.SchemaElements
+                    where string.Equals(elements.Namespace, @namespace)
+                    select elements;
+
+                var types = from element in namespaceElements
+                    where element.SchemaElementKind == EdmSchemaElementKind.TypeDefinition
+                    select element as IEdmType;
+                var complexTypes = from element in types
+                    where element.TypeKind == EdmTypeKind.Complex
+                    select element as IEdmComplexType;
+                var entityTypes = from element in types
+                    where element.TypeKind == EdmTypeKind.Entity
+                    select element as IEdmEntityType;
+                var enumTypes = from elements in types
+                    where elements.TypeKind == EdmTypeKind.Enum
+                    select elements as IEdmEnumType;
+
+                var entityContainers = from element in namespaceElements
+                    where element.SchemaElementKind == EdmSchemaElementKind.EntityContainer
+                    select element as IEdmEntityContainer;
+
+                foreach (var enumType in enumTypes)
+                {
+                    _odcmModel.AddType(new OdcmEnum(enumType.Name, enumType.Namespace));
+                }
+
+                foreach (var complexType in complexTypes)
+                {
+                    var odcmClass = new OdcmClass(complexType.Name, complexType.Namespace);
+                    _odcmModel.AddType(odcmClass);
+                    AddVocabularyAnnotations(odcmClass, complexType);
+                }
+
+                foreach (var entityType in entityTypes)
+                {
+                    if (entityType.HasStream)
+                    {
+                        _odcmModel.AddType(new OdcmMediaClass(entityType.Name, entityType.Namespace));
+                    }
+                    else
+                    {
+                        var odcmEntityClass = new OdcmEntityClass(entityType.Name, entityType.Namespace);
+                        _odcmModel.AddType(odcmEntityClass);
+                        AddVocabularyAnnotations(odcmEntityClass, entityType);
+                    }
+                }
+
+                foreach (var entityContainer in entityContainers)
+                {
+                    var odcmServiceClass = new OdcmServiceClass(entityContainer.Name, entityContainer.Namespace);
+                    _odcmModel.AddType(odcmServiceClass);
+                    AddVocabularyAnnotations(odcmServiceClass, entityContainer);
+                }
+            }
+
+            private void WriteNamespaceDeep(IEdmModel edmModel, string @namespace)
             {
                 var namespaceElements = from elements in edmModel.SchemaElements
                                         where string.Equals(elements.Namespace, @namespace)
@@ -149,64 +205,13 @@
                                        where element.SchemaElementKind == EdmSchemaElementKind.EntityContainer
                                        select element as IEdmEntityContainer;
 
-                foreach (var enumType in enumTypes)
-                {
-                    _odcmModel.AddType(new OdcmEnum(enumType.Name, enumType.Namespace));
-                }
-
-                foreach (var complexType in complexTypes)
-                {
-                    _odcmModel.AddType(new OdcmClass(complexType.Name, complexType.Namespace));
-                }
-
-                foreach (var entityType in entityTypes)
-                {
-                    if (entityType.HasStream)
-                    {
-                        _odcmModel.AddType(new OdcmMediaClass(entityType.Name, entityType.Namespace));
-                    }
-                    else
-                    {
-                        _odcmModel.AddType(new OdcmEntityClass(entityType.Name, entityType.Namespace));
-                    }
-                }
-
-                foreach (var entityContainer in entityContainers)
-                {
-                    _odcmModel.AddType(new OdcmServiceClass(entityContainer.Name, entityContainer.Namespace));
-                }
-            }
-
-            private void WriteNamespaceDeep(IEdmModel edmModel, string @namespace)
-            {
-                var namespaceElements = from elements in edmModel.SchemaElements
-                                        where string.Equals(elements.Namespace, @namespace)
-                                        select elements;
-
-                var types = from element in namespaceElements
-                            where element.SchemaElementKind == EdmSchemaElementKind.TypeDefinition
-                            select element as IEdmType;
-                var complexTypes = from element in types
-                                   where element.TypeKind == EdmTypeKind.Complex
-                                   select element as IEdmComplexType;
-                var entityTypes = from element in types
-                                  where element.TypeKind == EdmTypeKind.Entity
-                                  select element as IEdmEntityType;
-                var enumTypes = from elements in types
-                                where elements.TypeKind == EdmTypeKind.Enum
-                                select elements as IEdmEnumType;
-
-                var entityContainers = from element in namespaceElements
-                                       where element.SchemaElementKind == EdmSchemaElementKind.EntityContainer
-                                       select element as IEdmEntityContainer;
-
                 var actions = from element in namespaceElements
                               where element.SchemaElementKind == EdmSchemaElementKind.Action && ((IEdmAction)element).IsBound
-                              select element as IEdmAction;
+                    select element as IEdmAction;
 
                 var functions = from element in namespaceElements
                                 where element.SchemaElementKind == EdmSchemaElementKind.Function && ((IEdmFunction)element).IsBound
-                                select element as IEdmFunction;
+                    select element as IEdmFunction;
 
                 foreach (var enumType in enumTypes)
                 {
@@ -234,13 +239,7 @@
                     OdcmClass odcmClass;
                     if (!_odcmModel.TryResolveType(complexType.Name, complexType.Namespace, out odcmClass))
                     {
-<<<<<<< HEAD
-                        odcmClass = new OdcmClass(complexType.Name, complexType.Namespace, OdcmClassKind.Complex);
-                        AddVocabularyAnnotations(odcmClass, complexType);
-                        _odcmModel.AddType(odcmClass);
-=======
                         throw new InvalidOperationException();
->>>>>>> b74b3b30
                     }
 
                     odcmClass.IsAbstract = complexType.IsAbstract;
@@ -253,14 +252,7 @@
                         OdcmClass baseClass;
                         if (!_odcmModel.TryResolveType(baseType.Name, baseType.Namespace, out baseClass))
                         {
-<<<<<<< HEAD
-                            baseClass = new OdcmClass(((IEdmSchemaElement) complexType.BaseType).Name,
-                                ((IEdmSchemaElement) complexType.BaseType).Namespace, OdcmClassKind.Complex);
-                            AddVocabularyAnnotations(baseClass, complexType.BaseType);
-                            _odcmModel.AddType(baseClass);
-=======
                             throw new InvalidOperationException();
->>>>>>> b74b3b30
                         }
 
                         odcmClass.Base = baseClass;
@@ -268,7 +260,7 @@
                         if (!baseClass.Derived.Contains(odcmClass))
                         {
                             baseClass.Derived.Add(odcmClass);
-                        }
+                    }
                     }
 
                     foreach (var property in complexType.DeclaredProperties)
@@ -282,13 +274,7 @@
                     OdcmEntityClass odcmClass;
                     if (!_odcmModel.TryResolveType(entityType.Name, entityType.Namespace, out odcmClass))
                     {
-<<<<<<< HEAD
-                        odcmClass = new OdcmClass(entityType.Name, entityType.Namespace, OdcmClassKind.Entity);
-                        AddVocabularyAnnotations(odcmClass, entityType);
-                        _odcmModel.AddType(odcmClass);
-=======
                         throw new InvalidOperationException();
->>>>>>> b74b3b30
                     }
 
                     odcmClass.IsAbstract = entityType.IsAbstract;
@@ -301,14 +287,7 @@
                         OdcmClass baseClass;
                         if (!_odcmModel.TryResolveType(baseType.Name, baseType.Namespace, out baseClass))
                         {
-<<<<<<< HEAD
-                            baseClass = new OdcmClass(baseEntityType.Name, baseEntityType.Namespace,
-                                OdcmClassKind.Entity);
-                            AddVocabularyAnnotations(baseClass, baseEntityType);
-                            _odcmModel.AddType(baseClass);
-=======
                             throw new InvalidOperationException();
->>>>>>> b74b3b30
                         }
 
                         odcmClass.Base = baseClass;
@@ -316,7 +295,7 @@
                         if (!baseClass.Derived.Contains(odcmClass))
                         {
                             baseClass.Derived.Add(odcmClass);
-                        }
+                    }
                     }
 
                     foreach (var property in entityType.DeclaredProperties)
@@ -336,13 +315,13 @@
                         {
                             //TODO: need to create a warning...
                         }
-                        
+
                         odcmClass.Key.Add(property);
                     }
 
                     var entityTypeActions = from element in actions
                                             where IsOperationBoundTo(element, entityType)
-                                            select element;
+                        select element;
                     foreach (var action in entityTypeActions)
                     {
                         WriteMethod(odcmClass, action);
@@ -350,7 +329,7 @@
 
                     var entityTypeFunctions = from element in functions
                                               where IsOperationBoundTo(element, entityType)
-                                              select element;
+                        select element;
                     foreach (var function in entityTypeFunctions)
                     {
                         WriteMethod(odcmClass, function);
@@ -362,42 +341,36 @@
                     OdcmClass odcmClass;
                     if (!_odcmModel.TryResolveType(entityContainer.Name, entityContainer.Namespace, out odcmClass))
                     {
-<<<<<<< HEAD
-                        odcmClass = new OdcmClass(entityContainer.Name, entityContainer.Namespace, OdcmClassKind.Service);
-                        AddVocabularyAnnotations(odcmClass, entityContainer);
-                        _odcmModel.AddType(odcmClass);
-=======
                         throw new InvalidOperationException();
->>>>>>> b74b3b30
                     }
 
                     var entitySets = from element in entityContainer.Elements
-                                     where element.ContainerElementKind == EdmContainerElementKind.EntitySet
-                                     select element as IEdmEntitySet;
+                        where element.ContainerElementKind == EdmContainerElementKind.EntitySet
+                        select element as IEdmEntitySet;
                     foreach (var entitySet in entitySets)
                     {
                         WriteProperty(odcmClass, entitySet);
                     }
 
                     var singletons = from element in entityContainer.Elements
-                                     where element.ContainerElementKind == EdmContainerElementKind.Singleton
-                                     select element as IEdmSingleton;
+                        where element.ContainerElementKind == EdmContainerElementKind.Singleton
+                        select element as IEdmSingleton;
                     foreach (var singleton in singletons)
                     {
                         WriteProperty(odcmClass, singleton);
                     }
 
                     var actionImports = from element in entityContainer.Elements
-                                        where element.ContainerElementKind == EdmContainerElementKind.ActionImport
-                                        select element as IEdmActionImport;
+                        where element.ContainerElementKind == EdmContainerElementKind.ActionImport
+                        select element as IEdmActionImport;
                     foreach (var actionImport in actionImports)
                     {
                         WriteMethod(odcmClass, actionImport.Action);
                     }
 
                     var functionImports = from element in entityContainer.Elements
-                                          where element.ContainerElementKind == EdmContainerElementKind.FunctionImport
-                                          select element as IEdmFunctionImport;
+                        where element.ContainerElementKind == EdmContainerElementKind.FunctionImport
+                        select element as IEdmFunctionImport;
                     foreach (var functionImport in functionImports)
                     {
                         WriteMethod(odcmClass, functionImport.Function);
@@ -408,7 +381,7 @@
             private bool IsOperationBoundTo(IEdmOperation operation, IEdmEntityType entityType)
             {
                 if (!operation.IsBound)
-                {
+            {
                     return false;
                 }
 
@@ -473,8 +446,8 @@
             {
                 var parameters = operation.IsBound
                     ? (from parameter in operation.Parameters
-                       where parameter != operation.Parameters.First()
-                       select parameter)
+                        where parameter != operation.Parameters.First()
+                        select parameter)
                     : (operation.Parameters);
 
                 var isBoundToCollection = operation.IsBound && operation.Parameters.First().Type.IsCollection();
