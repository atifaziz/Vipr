--- conflicted
+++ resolved
@@ -1,131 +1,45 @@
-﻿<Project Sdk="Microsoft.NET.Sdk">
-  <PropertyGroup>
-    <TargetFramework>net5.0</TargetFramework>
-    <OutputType>Exe</OutputType>
-    <RestorePackages>true</RestorePackages>
-    <BuildToolPackage Condition="'$(NCrunch)' != '1'">true</BuildToolPackage>
-    <GenerateAssemblyInfo>false</GenerateAssemblyInfo>
-  </PropertyGroup>
-<<<<<<< HEAD
-=======
-  <PropertyGroup Condition=" '$(Configuration)|$(Platform)' == 'Debug|AnyCPU' ">
-    <PlatformTarget>AnyCPU</PlatformTarget>
-    <DebugSymbols>true</DebugSymbols>
-    <DebugType>full</DebugType>
-    <Optimize>false</Optimize>
-    <OutputPath>bin\Debug\</OutputPath>
-    <DefineConstants>DEBUG;TRACE</DefineConstants>
-    <ErrorReport>prompt</ErrorReport>
-    <WarningLevel>4</WarningLevel>
-  </PropertyGroup>
-  <PropertyGroup Condition=" '$(Configuration)|$(Platform)' == 'Release|AnyCPU' ">
-    <PlatformTarget>AnyCPU</PlatformTarget>
-    <DebugType>pdbonly</DebugType>
-    <Optimize>true</Optimize>
-    <OutputPath>bin\Release\</OutputPath>
-    <DefineConstants>TRACE</DefineConstants>
-    <ErrorReport>prompt</ErrorReport>
-    <WarningLevel>4</WarningLevel>
-  </PropertyGroup>
-  <ItemGroup>
-    <Reference Include="DocoptNet">
-      <HintPath>$(DepsPath)packages\docopt.net.0.6.1.10\lib\net40\DocoptNet.dll</HintPath>
-      <Private>True</Private>
-    </Reference>
-    <Reference Include="Its.Configuration">
-      <HintPath>$(DepsPath)packages\Its.Configuration.1.0.6\lib\net40\Its.Configuration.dll</HintPath>
-      <Private>True</Private>
-    </Reference>
-    <Reference Include="Microsoft.CSharp" />
-    <Reference Include="Microsoft.Threading.Tasks, Version=1.0.12.0, Culture=neutral, PublicKeyToken=b03f5f7f11d50a3a, processorArchitecture=MSIL">
-      <HintPath>$(DepsPath)packages\Microsoft.Bcl.Async.1.0.168\lib\net40\Microsoft.Threading.Tasks.dll</HintPath>
-      <Private>True</Private>
-    </Reference>
-    <Reference Include="Microsoft.Threading.Tasks.Extensions, Version=1.0.12.0, Culture=neutral, PublicKeyToken=b03f5f7f11d50a3a, processorArchitecture=MSIL">
-      <HintPath>$(DepsPath)packages\Microsoft.Bcl.Async.1.0.168\lib\net40\Microsoft.Threading.Tasks.Extensions.dll</HintPath>
-      <Private>True</Private>
-    </Reference>
-    <Reference Include="Microsoft.Threading.Tasks.Extensions.Desktop, Version=1.0.168.0, Culture=neutral, PublicKeyToken=b03f5f7f11d50a3a, processorArchitecture=MSIL">
-      <HintPath>$(DepsPath)packages\Microsoft.Bcl.Async.1.0.168\lib\net40\Microsoft.Threading.Tasks.Extensions.Desktop.dll</HintPath>
-      <Private>True</Private>
-    </Reference>
-    <Reference Include="Newtonsoft.Json, Version=12.0.0.0, Culture=neutral, PublicKeyToken=30ad4fe6b2a6aeed, processorArchitecture=MSIL">
-      <SpecificVersion>False</SpecificVersion>
-      <HintPath>$(DepsPath)packages\Newtonsoft.Json.12.0.3\lib\net45\Newtonsoft.Json.dll</HintPath>
-      <Private>True</Private>
-    </Reference>
-    <Reference Include="Nito.AsyncEx, Version=4.0.1.0, Culture=neutral, processorArchitecture=MSIL">
-      <HintPath>$(DepsPath)packages\Nito.AsyncEx.4.0.1\lib\net45\Nito.AsyncEx.dll</HintPath>
-      <Private>True</Private>
-    </Reference>
-    <Reference Include="Nito.AsyncEx.Concurrent, Version=4.0.1.0, Culture=neutral, processorArchitecture=MSIL">
-      <HintPath>$(DepsPath)packages\Nito.AsyncEx.4.0.1\lib\net45\Nito.AsyncEx.Concurrent.dll</HintPath>
-      <Private>True</Private>
-    </Reference>
-    <Reference Include="Nito.AsyncEx.Enlightenment, Version=4.0.1.0, Culture=neutral, processorArchitecture=MSIL">
-      <HintPath>$(DepsPath)packages\Nito.AsyncEx.4.0.1\lib\net45\Nito.AsyncEx.Enlightenment.dll</HintPath>
-      <Private>True</Private>
-    </Reference>
-    <Reference Include="NLog, Version=4.0.0.0, Culture=neutral, PublicKeyToken=5120e14c03d0593c, processorArchitecture=MSIL">
-      <HintPath>$(DepsPath)packages\NLog.4.7.6\lib\net45\NLog.dll</HintPath>
-
-
-    </Reference>
-    <Reference Include="System" />
-    <Reference Include="System.Configuration" />
-    <Reference Include="System.Core" />
-    <Reference Include="System.Data" />
-    <Reference Include="System.IO.Compression" />
-    <Reference Include="System.Net" />
-    <Reference Include="System.Runtime.Serialization" />
-    <Reference Include="System.ServiceModel" />
-    <Reference Include="System.Transactions" />
-    <Reference Include="System.Xml" />
-  </ItemGroup>
-  <ItemGroup>
-    <Compile Include="Bootstrapper.cs" />
-    <Compile Include="ConfigurationProvider.cs" />
-    <Compile Include="FileWriter.cs" />
-    <Compile Include="MetadataResolver.cs" />
-    <Compile Include="Program.cs" />
-    <Compile Include="Properties\AssemblyInfo.cs" />
-    <Compile Include="TypeResolver.cs" />
-  </ItemGroup>
->>>>>>> e3fe6bf8
-  <ItemGroup>
-    <Content Include="NLog.config">
-      <CopyToOutputDirectory>Always</CopyToOutputDirectory>
-      <SubType>Designer</SubType>
-    </Content>
-  </ItemGroup>
-  <ItemGroup>
-    <Service Include="{508349B6-6B84-4DF5-91F0-309BEEBAD82D}" />
-  </ItemGroup>
-  <ItemGroup>
-    <ProjectReference Include="..\..\Readers\Vipr.Reader.OData.v4\Vipr.Reader.OData.v4.csproj" />
-    <ProjectReference Include="..\Vipr.Core\Vipr.Core.csproj" />
-  </ItemGroup>
-  <ItemGroup>
-    <PackageReference Include="docopt.net">
-      <Version>0.6.1.10</Version>
-    </PackageReference>
-    <PackageReference Include="Microsoft.CSharp" Version="4.7.0" />
-    <PackageReference Include="Microsoft.Extensions.Configuration" Version="5.0.0" />
-    <PackageReference Include="Microsoft.Extensions.Configuration.Binder" Version="5.0.0" />
-    <PackageReference Include="Microsoft.Extensions.Configuration.EnvironmentVariables" Version="5.0.0" />
-    <PackageReference Include="Microsoft.Extensions.Configuration.Json" Version="5.0.0" />
-    <PackageReference Include="Microsoft.Extensions.Configuration.Xml" Version="5.0.0" />
-    <PackageReference Include="Newtonsoft.Json">
-      <Version>12.0.3</Version>
-    </PackageReference>
-    <PackageReference Include="Nito.AsyncEx">
-      <Version>5.1.0</Version>
-    </PackageReference>
-    <PackageReference Include="NLog">
-      <Version>4.7.5</Version>
-    </PackageReference>
-  </ItemGroup>
-  <ItemGroup>
-    <Compile Remove="odataDemo.cs" />
-  </ItemGroup>
+﻿<Project Sdk="Microsoft.NET.Sdk">
+  <PropertyGroup>
+    <TargetFramework>net5.0</TargetFramework>
+    <OutputType>Exe</OutputType>
+    <RestorePackages>true</RestorePackages>
+    <BuildToolPackage Condition="'$(NCrunch)' != '1'">true</BuildToolPackage>
+    <GenerateAssemblyInfo>false</GenerateAssemblyInfo>
+  </PropertyGroup>
+  <ItemGroup>
+    <Content Include="NLog.config">
+      <CopyToOutputDirectory>Always</CopyToOutputDirectory>
+      <SubType>Designer</SubType>
+    </Content>
+  </ItemGroup>
+  <ItemGroup>
+    <Service Include="{508349B6-6B84-4DF5-91F0-309BEEBAD82D}" />
+  </ItemGroup>
+  <ItemGroup>
+    <ProjectReference Include="..\..\Readers\Vipr.Reader.OData.v4\Vipr.Reader.OData.v4.csproj" />
+    <ProjectReference Include="..\Vipr.Core\Vipr.Core.csproj" />
+  </ItemGroup>
+  <ItemGroup>
+    <PackageReference Include="docopt.net">
+      <Version>0.6.1.10</Version>
+    </PackageReference>
+    <PackageReference Include="Microsoft.CSharp" Version="4.7.0" />
+    <PackageReference Include="Microsoft.Extensions.Configuration" Version="5.0.0" />
+    <PackageReference Include="Microsoft.Extensions.Configuration.Binder" Version="5.0.0" />
+    <PackageReference Include="Microsoft.Extensions.Configuration.EnvironmentVariables" Version="5.0.0" />
+    <PackageReference Include="Microsoft.Extensions.Configuration.Json" Version="5.0.0" />
+    <PackageReference Include="Microsoft.Extensions.Configuration.Xml" Version="5.0.0" />
+    <PackageReference Include="Newtonsoft.Json">
+      <Version>12.0.3</Version>
+    </PackageReference>
+    <PackageReference Include="Nito.AsyncEx">
+      <Version>5.1.0</Version>
+    </PackageReference>
+    <PackageReference Include="NLog">
+      <Version>4.7.6</Version>
+    </PackageReference>
+  </ItemGroup>
+  <ItemGroup>
+    <Compile Remove="odataDemo.cs" />
+  </ItemGroup>
 </Project>