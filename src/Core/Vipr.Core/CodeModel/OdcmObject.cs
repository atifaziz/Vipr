--- conflicted
+++ resolved
@@ -1,11 +1,8 @@
 ﻿// Copyright (c) Microsoft. All rights reserved.
 // Licensed under the MIT license. See LICENSE file in the project root for full license information.
 
-<<<<<<< HEAD
+using System.Linq;
 using System.Collections.Generic;
-=======
-using System.Linq;
->>>>>>> b74b3b30
 
 namespace Vipr.Core.CodeModel
 {
