﻿// Copyright (c) Microsoft. All rights reserved.
// Licensed under the MIT license. See LICENSE file in the project root for full license information.

using System;
using System.Collections.Generic;
using System.Linq;

namespace Vipr.Core.CodeModel
{
<<<<<<< HEAD
    public class OdcmNamespace : OdcmAnnotatedObject
    {
        private static readonly OdcmNamespace EdmNamespace = new OdcmNamespace("Edm");

=======
    public class OdcmNamespace : OdcmObject
    {
>>>>>>> 2b3d0845
        public List<OdcmType> Types { get; private set; }

        public OdcmNamespace(string name)
            : base(name)
        {
            Types = new List<OdcmType>();
        }

        public IEnumerable<OdcmEnum> Enums
        {
            get
            {
                return from odcmType in Types where odcmType is OdcmEnum select odcmType as OdcmEnum;
            }
        }

        public IEnumerable<OdcmClass> Classes
        {
            get
            {
                return from odcmType in Types where odcmType is OdcmClass select odcmType as OdcmClass;
            }
        }

        public static OdcmNamespace Edm { get { return EdmNamespace; } }

        public bool HasBoundOperations(string fullNamespace)
        {
            return Classes.Any(c => c.Methods.Any());
        }

        public static OdcmNamespace GetWellKnownNamespace(string @namespace)
        {
            switch (@namespace)
            {
                case "Edm":
                    return EdmNamespace;
                default:
                    throw new InvalidOperationException(String.Format("The namespace {0} is not known.", @namespace));
            }
        }
    }
}<|MERGE_RESOLUTION|>--- conflicted
+++ resolved
@@ -7,15 +7,10 @@
 
 namespace Vipr.Core.CodeModel
 {
-<<<<<<< HEAD
-    public class OdcmNamespace : OdcmAnnotatedObject
+    public class OdcmNamespace : OdcmObject
     {
         private static readonly OdcmNamespace EdmNamespace = new OdcmNamespace("Edm");
 
-=======
-    public class OdcmNamespace : OdcmObject
-    {
->>>>>>> 2b3d0845
         public List<OdcmType> Types { get; private set; }
 
         public OdcmNamespace(string name)
