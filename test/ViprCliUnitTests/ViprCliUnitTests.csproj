﻿<?xml version="1.0" encoding="utf-8"?>
<Project ToolsVersion="12.0" DefaultTargets="Build" xmlns="http://schemas.microsoft.com/developer/msbuild/2003">
<<<<<<< HEAD
=======
  <Import Project="..\..\packages\xunit.runner.msbuild.2.0.0\build\portable-net45+win+wpa81+wp80+monotouch+monoandroid+Xamarin.iOS\xunit.runner.msbuild.props" Condition="Exists('..\..\packages\xunit.runner.msbuild.2.0.0\build\portable-net45+win+wpa81+wp80+monotouch+monoandroid+Xamarin.iOS\xunit.runner.msbuild.props')" />
>>>>>>> 40d9ba58
  <Import Project="..\..\packages\xunit.runner.visualstudio.2.0.0\build\net20\xunit.runner.visualstudio.props" Condition="Exists('..\..\packages\xunit.runner.visualstudio.2.0.0\build\net20\xunit.runner.visualstudio.props')" />
  <Import Project="..\..\packages\xunit.core.2.0.0\build\portable-net45+win+wpa81+wp80+monotouch+monoandroid+Xamarin.iOS\xunit.core.props" Condition="Exists('..\..\packages\xunit.core.2.0.0\build\portable-net45+win+wpa81+wp80+monotouch+monoandroid+Xamarin.iOS\xunit.core.props')" />
  <Import Project="$(MSBuildExtensionsPath)\$(MSBuildToolsVersion)\Microsoft.Common.props" Condition="Exists('$(MSBuildExtensionsPath)\$(MSBuildToolsVersion)\Microsoft.Common.props')" />
  <PropertyGroup>
    <Configuration Condition=" '$(Configuration)' == '' ">Debug</Configuration>
    <Platform Condition=" '$(Platform)' == '' ">AnyCPU</Platform>
    <ProjectGuid>{40977593-9DA2-4BE5-84C8-E156111CD133}</ProjectGuid>
    <OutputType>Library</OutputType>
    <AppDesignerFolder>Properties</AppDesignerFolder>
    <RootNamespace>ViprCliUnitTests</RootNamespace>
    <AssemblyName>ViprCliUnitTests</AssemblyName>
    <TargetFrameworkVersion>v4.5</TargetFrameworkVersion>
    <FileAlignment>512</FileAlignment>
<<<<<<< HEAD
    <NuGetPackageImportStamp>fa7c5e0d</NuGetPackageImportStamp>
=======
    <NuGetPackageImportStamp>31d2f5b0</NuGetPackageImportStamp>
>>>>>>> 40d9ba58
    <SolutionDir Condition="$(SolutionDir) == '' Or $(SolutionDir) == '*Undefined*'">..\..\</SolutionDir>
    <RestorePackages>true</RestorePackages>
  </PropertyGroup>
  <PropertyGroup Condition=" '$(Configuration)|$(Platform)' == 'Debug|AnyCPU' ">
    <PlatformTarget>AnyCPU</PlatformTarget>
    <DebugSymbols>true</DebugSymbols>
    <DebugType>full</DebugType>
    <Optimize>false</Optimize>
    <OutputPath>bin\Debug\</OutputPath>
    <DefineConstants>DEBUG;TRACE</DefineConstants>
    <ErrorReport>prompt</ErrorReport>
    <WarningLevel>4</WarningLevel>
  </PropertyGroup>
  <PropertyGroup Condition=" '$(Configuration)|$(Platform)' == 'Release|AnyCPU' ">
    <PlatformTarget>AnyCPU</PlatformTarget>
    <DebugType>pdbonly</DebugType>
    <Optimize>true</Optimize>
    <OutputPath>bin\Release\</OutputPath>
    <DefineConstants>TRACE</DefineConstants>
    <ErrorReport>prompt</ErrorReport>
    <WarningLevel>4</WarningLevel>
  </PropertyGroup>
  <PropertyGroup>
    <StartupObject />
  </PropertyGroup>
  <ItemGroup>
    <None Include="App.config" />
    <None Include="packages.config" />
  </ItemGroup>
  <ItemGroup>
    <Compile Include="..\Shared\%28Its.Recipes%29\Any.Odcm.cs">
      <Link>Any.Odcm.cs</Link>
    </Compile>
    <Compile Include="..\Shared\%28Its.Recipes%29\TestInputGenerator.cs">
      <Link>TestInputGenerator.cs</Link>
    </Compile>
    <Compile Include="..\Shared\TestConstants\OData.V4.cs">
      <Link>TestConstants\OData.V4.cs</Link>
    </Compile>
    <Compile Include="Any.cs" />
    <Compile Include="FileSystemHelpers.cs" />
    <Compile Include="Given_a_Bootstrapper.cs" />
    <Compile Include="Given_a_ConfigurationProvider.cs" />
    <Compile Include="Given_a_FileWriter.cs" />
    <Compile Include="Given_a_MetadataResolver.cs" />
    <Compile Include="Given_a_TypeResolver.cs" />
    <Compile Include="TestConfigurable.cs" />
    <Compile Include="TestSettings.cs" />
    <Compile Include="TestSettings2.cs" />
  </ItemGroup>
  <ItemGroup>
    <Reference Include="FluentAssertions, Version=3.3.0.0, Culture=neutral, PublicKeyToken=33f2691a05b67b6a, processorArchitecture=MSIL">
      <SpecificVersion>False</SpecificVersion>
      <HintPath>..\..\packages\FluentAssertions.3.3.0\lib\net45\FluentAssertions.dll</HintPath>
    </Reference>
    <Reference Include="FluentAssertions.Core, Version=3.3.0.0, Culture=neutral, PublicKeyToken=33f2691a05b67b6a, processorArchitecture=MSIL">
      <SpecificVersion>False</SpecificVersion>
      <HintPath>..\..\packages\FluentAssertions.3.3.0\lib\net45\FluentAssertions.Core.dll</HintPath>
    </Reference>
    <Reference Include="Its.Configuration, Version=0.10.0.0, Culture=neutral, processorArchitecture=MSIL">
      <SpecificVersion>False</SpecificVersion>
      <HintPath>..\..\packages\Its.Configuration.0.10.1\lib\net40\Its.Configuration.dll</HintPath>
    </Reference>
    <Reference Include="Microsoft.Owin, Version=3.0.1.0, Culture=neutral, PublicKeyToken=31bf3856ad364e35, processorArchitecture=MSIL">
      <SpecificVersion>False</SpecificVersion>
      <HintPath>..\..\packages\Microsoft.Owin.3.0.1\lib\net45\Microsoft.Owin.dll</HintPath>
    </Reference>
    <Reference Include="Microsoft.Owin.Host.HttpListener, Version=3.0.0.0, Culture=neutral, PublicKeyToken=31bf3856ad364e35, processorArchitecture=MSIL">
      <SpecificVersion>False</SpecificVersion>
      <HintPath>..\..\packages\Microsoft.Owin.Host.HttpListener.3.0.1\lib\net45\Microsoft.Owin.Host.HttpListener.dll</HintPath>
    </Reference>
    <Reference Include="Moq">
      <HintPath>..\..\packages\Moq.4.2.1502.0911\lib\net40\Moq.dll</HintPath>
      <Private>True</Private>
    </Reference>
    <Reference Include="Owin">
      <HintPath>..\..\packages\Owin.1.0\lib\net40\Owin.dll</HintPath>
    </Reference>
    <Reference Include="Newtonsoft.Json, Version=6.0.0.0, Culture=neutral, PublicKeyToken=30ad4fe6b2a6aeed, processorArchitecture=MSIL">
      <SpecificVersion>False</SpecificVersion>
      <HintPath>..\..\packages\Newtonsoft.Json.6.0.8\lib\net45\Newtonsoft.Json.dll</HintPath>
    </Reference>
    <Reference Include="System" />
    <Reference Include="System.ComponentModel.Composition" />
    <Reference Include="System.Runtime" />
    <Reference Include="System.Web.Extensions" />
    <Reference Include="System.Xml" />
    <Reference Include="System.Xml.Linq" />
<<<<<<< HEAD
    <Reference Include="xunit.abstractions">
      <HintPath>..\..\packages\xunit.abstractions.2.0.0\lib\net35\xunit.abstractions.dll</HintPath>
      <Private>True</Private>
=======
    <Reference Include="xunit.abstractions, Version=2.0.0.0, Culture=neutral, PublicKeyToken=8d05b1bb7a6fdb6c, processorArchitecture=MSIL">
      <HintPath>..\..\packages\xunit.abstractions.2.0.0\lib\net35\xunit.abstractions.dll</HintPath>
>>>>>>> 40d9ba58
    </Reference>
    <Reference Include="xunit.assert">
      <HintPath>..\..\packages\xunit.assert.2.0.0\lib\portable-net45+win+wpa81+wp80+monotouch+monoandroid+Xamarin.iOS\xunit.assert.dll</HintPath>
    </Reference>
<<<<<<< HEAD
    <Reference Include="xunit.core">
      <HintPath>..\..\packages\xunit.extensibility.core.2.0.0\lib\portable-net45+win+wpa81+wp80+monotouch+monoandroid+Xamarin.iOS\xunit.core.dll</HintPath>
      <Private>True</Private>
=======
    <Reference Include="xunit.core, Version=2.0.0.2929, Culture=neutral, PublicKeyToken=8d05b1bb7a6fdb6c, processorArchitecture=MSIL">
      <SpecificVersion>False</SpecificVersion>
      <HintPath>..\..\packages\xunit.extensibility.core.2.0.0\lib\portable-net45+win+wpa81+wp80+monotouch+monoandroid+Xamarin.iOS\xunit.core.dll</HintPath>
>>>>>>> 40d9ba58
    </Reference>
  </ItemGroup>
  <ItemGroup>
    <ProjectReference Include="..\Shared\DoubleReader\DoubleReader.csproj">
      <Project>{48AD9942-A216-4EEA-BB4B-DD336449042C}</Project>
      <Name>DoubleReader</Name>
    </ProjectReference>
    <ProjectReference Include="..\Shared\TestReaderWriter\TestReaderWriter.csproj">
      <Project>{8B06C628-32B4-4AB0-A463-E4DE44545E3D}</Project>
      <Name>TestReaderWriter</Name>
    </ProjectReference>
    <ProjectReference Include="..\..\src\Core\Vipr.Core\Vipr.Core.csproj">
      <Project>{04C24936-006A-4FD8-A872-EE55588C1CBE}</Project>
      <Name>Vipr.Core</Name>
    </ProjectReference>
    <ProjectReference Include="..\..\src\Core\Vipr\Vipr.csproj">
      <Project>{D9E57059-BAD6-483B-985C-C7D1DA24ED7F}</Project>
      <Name>Vipr</Name>
    </ProjectReference>
    <ProjectReference Include="..\..\src\Readers\ODataReader.v4\ODataReader.v4.csproj">
      <Project>{6D8D8008-0A34-490F-8B38-21D9C8BF25C0}</Project>
      <Name>ODataReader.v4</Name>
    </ProjectReference>
    <ProjectReference Include="..\..\src\Writers\CSharpWriter\CSharpWriter.csproj">
      <Project>{EA55EFCF-3127-4E85-9A37-A645C06FFCC1}</Project>
      <Name>CSharpWriter</Name>
    </ProjectReference>
    <ProjectReference Include="..\Shared\MockService\MockService.csproj">
      <Project>{A6C40F9C-833D-4FBD-B9F2-7800A3621875}</Project>
      <Name>MockService</Name>
    </ProjectReference>
  </ItemGroup>
  <ItemGroup>
    <Service Include="{82A7F48D-3B50-4B1E-B82E-3ADA8210C358}" />
  </ItemGroup>
  <Import Project="$(MSBuildToolsPath)\Microsoft.CSharp.targets" />
  <Target Name="EnsureNuGetPackageBuildImports" BeforeTargets="PrepareForBuild">
    <PropertyGroup>
      <ErrorText>This project references NuGet package(s) that are missing on this computer. Enable NuGet Package Restore to download them.  For more information, see http://go.microsoft.com/fwlink/?LinkID=322105. The missing file is {0}.</ErrorText>
    </PropertyGroup>
    <Error Condition="!Exists('$(SolutionDir)\.nuget\NuGet.targets')" Text="$([System.String]::Format('$(ErrorText)', '$(SolutionDir)\.nuget\NuGet.targets'))" />
    <Error Condition="!Exists('..\..\packages\xunit.core.2.0.0\build\portable-net45+win+wpa81+wp80+monotouch+monoandroid+Xamarin.iOS\xunit.core.props')" Text="$([System.String]::Format('$(ErrorText)', '..\..\packages\xunit.core.2.0.0\build\portable-net45+win+wpa81+wp80+monotouch+monoandroid+Xamarin.iOS\xunit.core.props'))" />
    <Error Condition="!Exists('..\..\packages\xunit.runner.visualstudio.2.0.0\build\net20\xunit.runner.visualstudio.props')" Text="$([System.String]::Format('$(ErrorText)', '..\..\packages\xunit.runner.visualstudio.2.0.0\build\net20\xunit.runner.visualstudio.props'))" />
<<<<<<< HEAD
=======
    <Error Condition="!Exists('..\..\packages\xunit.runner.msbuild.2.0.0\build\portable-net45+win+wpa81+wp80+monotouch+monoandroid+Xamarin.iOS\xunit.runner.msbuild.props')" Text="$([System.String]::Format('$(ErrorText)', '..\..\packages\xunit.runner.msbuild.2.0.0\build\portable-net45+win+wpa81+wp80+monotouch+monoandroid+Xamarin.iOS\xunit.runner.msbuild.props'))" />
>>>>>>> 40d9ba58
  </Target>
  <Import Project="$(SolutionDir)\.nuget\NuGet.targets" Condition="Exists('$(SolutionDir)\.nuget\NuGet.targets')" />
  <!-- To modify your build process, add your task inside one of the targets below and uncomment it. 
       Other similar extension points exist, see Microsoft.Common.targets.
  <Target Name="BeforeBuild">
  </Target>
  <Target Name="AfterBuild">
  </Target>
  -->
</Project><|MERGE_RESOLUTION|>--- conflicted
+++ resolved
@@ -1,190 +1,168 @@
-﻿<?xml version="1.0" encoding="utf-8"?>
-<Project ToolsVersion="12.0" DefaultTargets="Build" xmlns="http://schemas.microsoft.com/developer/msbuild/2003">
-<<<<<<< HEAD
-=======
-  <Import Project="..\..\packages\xunit.runner.msbuild.2.0.0\build\portable-net45+win+wpa81+wp80+monotouch+monoandroid+Xamarin.iOS\xunit.runner.msbuild.props" Condition="Exists('..\..\packages\xunit.runner.msbuild.2.0.0\build\portable-net45+win+wpa81+wp80+monotouch+monoandroid+Xamarin.iOS\xunit.runner.msbuild.props')" />
->>>>>>> 40d9ba58
-  <Import Project="..\..\packages\xunit.runner.visualstudio.2.0.0\build\net20\xunit.runner.visualstudio.props" Condition="Exists('..\..\packages\xunit.runner.visualstudio.2.0.0\build\net20\xunit.runner.visualstudio.props')" />
-  <Import Project="..\..\packages\xunit.core.2.0.0\build\portable-net45+win+wpa81+wp80+monotouch+monoandroid+Xamarin.iOS\xunit.core.props" Condition="Exists('..\..\packages\xunit.core.2.0.0\build\portable-net45+win+wpa81+wp80+monotouch+monoandroid+Xamarin.iOS\xunit.core.props')" />
-  <Import Project="$(MSBuildExtensionsPath)\$(MSBuildToolsVersion)\Microsoft.Common.props" Condition="Exists('$(MSBuildExtensionsPath)\$(MSBuildToolsVersion)\Microsoft.Common.props')" />
-  <PropertyGroup>
-    <Configuration Condition=" '$(Configuration)' == '' ">Debug</Configuration>
-    <Platform Condition=" '$(Platform)' == '' ">AnyCPU</Platform>
-    <ProjectGuid>{40977593-9DA2-4BE5-84C8-E156111CD133}</ProjectGuid>
-    <OutputType>Library</OutputType>
-    <AppDesignerFolder>Properties</AppDesignerFolder>
-    <RootNamespace>ViprCliUnitTests</RootNamespace>
-    <AssemblyName>ViprCliUnitTests</AssemblyName>
-    <TargetFrameworkVersion>v4.5</TargetFrameworkVersion>
-    <FileAlignment>512</FileAlignment>
-<<<<<<< HEAD
-    <NuGetPackageImportStamp>fa7c5e0d</NuGetPackageImportStamp>
-=======
-    <NuGetPackageImportStamp>31d2f5b0</NuGetPackageImportStamp>
->>>>>>> 40d9ba58
-    <SolutionDir Condition="$(SolutionDir) == '' Or $(SolutionDir) == '*Undefined*'">..\..\</SolutionDir>
-    <RestorePackages>true</RestorePackages>
-  </PropertyGroup>
-  <PropertyGroup Condition=" '$(Configuration)|$(Platform)' == 'Debug|AnyCPU' ">
-    <PlatformTarget>AnyCPU</PlatformTarget>
-    <DebugSymbols>true</DebugSymbols>
-    <DebugType>full</DebugType>
-    <Optimize>false</Optimize>
-    <OutputPath>bin\Debug\</OutputPath>
-    <DefineConstants>DEBUG;TRACE</DefineConstants>
-    <ErrorReport>prompt</ErrorReport>
-    <WarningLevel>4</WarningLevel>
-  </PropertyGroup>
-  <PropertyGroup Condition=" '$(Configuration)|$(Platform)' == 'Release|AnyCPU' ">
-    <PlatformTarget>AnyCPU</PlatformTarget>
-    <DebugType>pdbonly</DebugType>
-    <Optimize>true</Optimize>
-    <OutputPath>bin\Release\</OutputPath>
-    <DefineConstants>TRACE</DefineConstants>
-    <ErrorReport>prompt</ErrorReport>
-    <WarningLevel>4</WarningLevel>
-  </PropertyGroup>
-  <PropertyGroup>
-    <StartupObject />
-  </PropertyGroup>
-  <ItemGroup>
-    <None Include="App.config" />
-    <None Include="packages.config" />
-  </ItemGroup>
-  <ItemGroup>
-    <Compile Include="..\Shared\%28Its.Recipes%29\Any.Odcm.cs">
-      <Link>Any.Odcm.cs</Link>
-    </Compile>
-    <Compile Include="..\Shared\%28Its.Recipes%29\TestInputGenerator.cs">
-      <Link>TestInputGenerator.cs</Link>
-    </Compile>
-    <Compile Include="..\Shared\TestConstants\OData.V4.cs">
-      <Link>TestConstants\OData.V4.cs</Link>
-    </Compile>
-    <Compile Include="Any.cs" />
-    <Compile Include="FileSystemHelpers.cs" />
-    <Compile Include="Given_a_Bootstrapper.cs" />
-    <Compile Include="Given_a_ConfigurationProvider.cs" />
-    <Compile Include="Given_a_FileWriter.cs" />
-    <Compile Include="Given_a_MetadataResolver.cs" />
-    <Compile Include="Given_a_TypeResolver.cs" />
-    <Compile Include="TestConfigurable.cs" />
-    <Compile Include="TestSettings.cs" />
-    <Compile Include="TestSettings2.cs" />
-  </ItemGroup>
-  <ItemGroup>
-    <Reference Include="FluentAssertions, Version=3.3.0.0, Culture=neutral, PublicKeyToken=33f2691a05b67b6a, processorArchitecture=MSIL">
-      <SpecificVersion>False</SpecificVersion>
-      <HintPath>..\..\packages\FluentAssertions.3.3.0\lib\net45\FluentAssertions.dll</HintPath>
-    </Reference>
-    <Reference Include="FluentAssertions.Core, Version=3.3.0.0, Culture=neutral, PublicKeyToken=33f2691a05b67b6a, processorArchitecture=MSIL">
-      <SpecificVersion>False</SpecificVersion>
-      <HintPath>..\..\packages\FluentAssertions.3.3.0\lib\net45\FluentAssertions.Core.dll</HintPath>
-    </Reference>
-    <Reference Include="Its.Configuration, Version=0.10.0.0, Culture=neutral, processorArchitecture=MSIL">
-      <SpecificVersion>False</SpecificVersion>
-      <HintPath>..\..\packages\Its.Configuration.0.10.1\lib\net40\Its.Configuration.dll</HintPath>
-    </Reference>
-    <Reference Include="Microsoft.Owin, Version=3.0.1.0, Culture=neutral, PublicKeyToken=31bf3856ad364e35, processorArchitecture=MSIL">
-      <SpecificVersion>False</SpecificVersion>
-      <HintPath>..\..\packages\Microsoft.Owin.3.0.1\lib\net45\Microsoft.Owin.dll</HintPath>
-    </Reference>
-    <Reference Include="Microsoft.Owin.Host.HttpListener, Version=3.0.0.0, Culture=neutral, PublicKeyToken=31bf3856ad364e35, processorArchitecture=MSIL">
-      <SpecificVersion>False</SpecificVersion>
-      <HintPath>..\..\packages\Microsoft.Owin.Host.HttpListener.3.0.1\lib\net45\Microsoft.Owin.Host.HttpListener.dll</HintPath>
-    </Reference>
-    <Reference Include="Moq">
-      <HintPath>..\..\packages\Moq.4.2.1502.0911\lib\net40\Moq.dll</HintPath>
-      <Private>True</Private>
-    </Reference>
-    <Reference Include="Owin">
-      <HintPath>..\..\packages\Owin.1.0\lib\net40\Owin.dll</HintPath>
-    </Reference>
-    <Reference Include="Newtonsoft.Json, Version=6.0.0.0, Culture=neutral, PublicKeyToken=30ad4fe6b2a6aeed, processorArchitecture=MSIL">
-      <SpecificVersion>False</SpecificVersion>
-      <HintPath>..\..\packages\Newtonsoft.Json.6.0.8\lib\net45\Newtonsoft.Json.dll</HintPath>
-    </Reference>
-    <Reference Include="System" />
-    <Reference Include="System.ComponentModel.Composition" />
-    <Reference Include="System.Runtime" />
-    <Reference Include="System.Web.Extensions" />
-    <Reference Include="System.Xml" />
-    <Reference Include="System.Xml.Linq" />
-<<<<<<< HEAD
-    <Reference Include="xunit.abstractions">
-      <HintPath>..\..\packages\xunit.abstractions.2.0.0\lib\net35\xunit.abstractions.dll</HintPath>
-      <Private>True</Private>
-=======
-    <Reference Include="xunit.abstractions, Version=2.0.0.0, Culture=neutral, PublicKeyToken=8d05b1bb7a6fdb6c, processorArchitecture=MSIL">
-      <HintPath>..\..\packages\xunit.abstractions.2.0.0\lib\net35\xunit.abstractions.dll</HintPath>
->>>>>>> 40d9ba58
-    </Reference>
-    <Reference Include="xunit.assert">
-      <HintPath>..\..\packages\xunit.assert.2.0.0\lib\portable-net45+win+wpa81+wp80+monotouch+monoandroid+Xamarin.iOS\xunit.assert.dll</HintPath>
-    </Reference>
-<<<<<<< HEAD
-    <Reference Include="xunit.core">
-      <HintPath>..\..\packages\xunit.extensibility.core.2.0.0\lib\portable-net45+win+wpa81+wp80+monotouch+monoandroid+Xamarin.iOS\xunit.core.dll</HintPath>
-      <Private>True</Private>
-=======
-    <Reference Include="xunit.core, Version=2.0.0.2929, Culture=neutral, PublicKeyToken=8d05b1bb7a6fdb6c, processorArchitecture=MSIL">
-      <SpecificVersion>False</SpecificVersion>
-      <HintPath>..\..\packages\xunit.extensibility.core.2.0.0\lib\portable-net45+win+wpa81+wp80+monotouch+monoandroid+Xamarin.iOS\xunit.core.dll</HintPath>
->>>>>>> 40d9ba58
-    </Reference>
-  </ItemGroup>
-  <ItemGroup>
-    <ProjectReference Include="..\Shared\DoubleReader\DoubleReader.csproj">
-      <Project>{48AD9942-A216-4EEA-BB4B-DD336449042C}</Project>
-      <Name>DoubleReader</Name>
-    </ProjectReference>
-    <ProjectReference Include="..\Shared\TestReaderWriter\TestReaderWriter.csproj">
-      <Project>{8B06C628-32B4-4AB0-A463-E4DE44545E3D}</Project>
-      <Name>TestReaderWriter</Name>
-    </ProjectReference>
-    <ProjectReference Include="..\..\src\Core\Vipr.Core\Vipr.Core.csproj">
-      <Project>{04C24936-006A-4FD8-A872-EE55588C1CBE}</Project>
-      <Name>Vipr.Core</Name>
-    </ProjectReference>
-    <ProjectReference Include="..\..\src\Core\Vipr\Vipr.csproj">
-      <Project>{D9E57059-BAD6-483B-985C-C7D1DA24ED7F}</Project>
-      <Name>Vipr</Name>
-    </ProjectReference>
-    <ProjectReference Include="..\..\src\Readers\ODataReader.v4\ODataReader.v4.csproj">
-      <Project>{6D8D8008-0A34-490F-8B38-21D9C8BF25C0}</Project>
-      <Name>ODataReader.v4</Name>
-    </ProjectReference>
-    <ProjectReference Include="..\..\src\Writers\CSharpWriter\CSharpWriter.csproj">
-      <Project>{EA55EFCF-3127-4E85-9A37-A645C06FFCC1}</Project>
-      <Name>CSharpWriter</Name>
-    </ProjectReference>
-    <ProjectReference Include="..\Shared\MockService\MockService.csproj">
-      <Project>{A6C40F9C-833D-4FBD-B9F2-7800A3621875}</Project>
-      <Name>MockService</Name>
-    </ProjectReference>
-  </ItemGroup>
-  <ItemGroup>
-    <Service Include="{82A7F48D-3B50-4B1E-B82E-3ADA8210C358}" />
-  </ItemGroup>
-  <Import Project="$(MSBuildToolsPath)\Microsoft.CSharp.targets" />
-  <Target Name="EnsureNuGetPackageBuildImports" BeforeTargets="PrepareForBuild">
-    <PropertyGroup>
-      <ErrorText>This project references NuGet package(s) that are missing on this computer. Enable NuGet Package Restore to download them.  For more information, see http://go.microsoft.com/fwlink/?LinkID=322105. The missing file is {0}.</ErrorText>
-    </PropertyGroup>
-    <Error Condition="!Exists('$(SolutionDir)\.nuget\NuGet.targets')" Text="$([System.String]::Format('$(ErrorText)', '$(SolutionDir)\.nuget\NuGet.targets'))" />
-    <Error Condition="!Exists('..\..\packages\xunit.core.2.0.0\build\portable-net45+win+wpa81+wp80+monotouch+monoandroid+Xamarin.iOS\xunit.core.props')" Text="$([System.String]::Format('$(ErrorText)', '..\..\packages\xunit.core.2.0.0\build\portable-net45+win+wpa81+wp80+monotouch+monoandroid+Xamarin.iOS\xunit.core.props'))" />
-    <Error Condition="!Exists('..\..\packages\xunit.runner.visualstudio.2.0.0\build\net20\xunit.runner.visualstudio.props')" Text="$([System.String]::Format('$(ErrorText)', '..\..\packages\xunit.runner.visualstudio.2.0.0\build\net20\xunit.runner.visualstudio.props'))" />
-<<<<<<< HEAD
-=======
-    <Error Condition="!Exists('..\..\packages\xunit.runner.msbuild.2.0.0\build\portable-net45+win+wpa81+wp80+monotouch+monoandroid+Xamarin.iOS\xunit.runner.msbuild.props')" Text="$([System.String]::Format('$(ErrorText)', '..\..\packages\xunit.runner.msbuild.2.0.0\build\portable-net45+win+wpa81+wp80+monotouch+monoandroid+Xamarin.iOS\xunit.runner.msbuild.props'))" />
->>>>>>> 40d9ba58
-  </Target>
-  <Import Project="$(SolutionDir)\.nuget\NuGet.targets" Condition="Exists('$(SolutionDir)\.nuget\NuGet.targets')" />
-  <!-- To modify your build process, add your task inside one of the targets below and uncomment it. 
-       Other similar extension points exist, see Microsoft.Common.targets.
-  <Target Name="BeforeBuild">
-  </Target>
-  <Target Name="AfterBuild">
-  </Target>
-  -->
+﻿<?xml version="1.0" encoding="utf-8"?>
+<Project ToolsVersion="12.0" DefaultTargets="Build" xmlns="http://schemas.microsoft.com/developer/msbuild/2003">
+  <Import Project="..\..\packages\xunit.runner.msbuild.2.0.0\build\portable-net45+win+wpa81+wp80+monotouch+monoandroid+Xamarin.iOS\xunit.runner.msbuild.props" Condition="Exists('..\..\packages\xunit.runner.msbuild.2.0.0\build\portable-net45+win+wpa81+wp80+monotouch+monoandroid+Xamarin.iOS\xunit.runner.msbuild.props')" />
+  <Import Project="..\..\packages\xunit.runner.visualstudio.2.0.0\build\net20\xunit.runner.visualstudio.props" Condition="Exists('..\..\packages\xunit.runner.visualstudio.2.0.0\build\net20\xunit.runner.visualstudio.props')" />
+  <Import Project="..\..\packages\xunit.core.2.0.0\build\portable-net45+win+wpa81+wp80+monotouch+monoandroid+Xamarin.iOS\xunit.core.props" Condition="Exists('..\..\packages\xunit.core.2.0.0\build\portable-net45+win+wpa81+wp80+monotouch+monoandroid+Xamarin.iOS\xunit.core.props')" />
+  <Import Project="$(MSBuildExtensionsPath)\$(MSBuildToolsVersion)\Microsoft.Common.props" Condition="Exists('$(MSBuildExtensionsPath)\$(MSBuildToolsVersion)\Microsoft.Common.props')" />
+  <PropertyGroup>
+    <Configuration Condition=" '$(Configuration)' == '' ">Debug</Configuration>
+    <Platform Condition=" '$(Platform)' == '' ">AnyCPU</Platform>
+    <ProjectGuid>{40977593-9DA2-4BE5-84C8-E156111CD133}</ProjectGuid>
+    <OutputType>Library</OutputType>
+    <AppDesignerFolder>Properties</AppDesignerFolder>
+    <RootNamespace>ViprCliUnitTests</RootNamespace>
+    <AssemblyName>ViprCliUnitTests</AssemblyName>
+    <TargetFrameworkVersion>v4.5</TargetFrameworkVersion>
+    <FileAlignment>512</FileAlignment>
+    <NuGetPackageImportStamp>31d2f5b0</NuGetPackageImportStamp>
+    <SolutionDir Condition="$(SolutionDir) == '' Or $(SolutionDir) == '*Undefined*'">..\..\</SolutionDir>
+    <RestorePackages>true</RestorePackages>
+  </PropertyGroup>
+  <PropertyGroup Condition=" '$(Configuration)|$(Platform)' == 'Debug|AnyCPU' ">
+    <PlatformTarget>AnyCPU</PlatformTarget>
+    <DebugSymbols>true</DebugSymbols>
+    <DebugType>full</DebugType>
+    <Optimize>false</Optimize>
+    <OutputPath>bin\Debug\</OutputPath>
+    <DefineConstants>DEBUG;TRACE</DefineConstants>
+    <ErrorReport>prompt</ErrorReport>
+    <WarningLevel>4</WarningLevel>
+  </PropertyGroup>
+  <PropertyGroup Condition=" '$(Configuration)|$(Platform)' == 'Release|AnyCPU' ">
+    <PlatformTarget>AnyCPU</PlatformTarget>
+    <DebugType>pdbonly</DebugType>
+    <Optimize>true</Optimize>
+    <OutputPath>bin\Release\</OutputPath>
+    <DefineConstants>TRACE</DefineConstants>
+    <ErrorReport>prompt</ErrorReport>
+    <WarningLevel>4</WarningLevel>
+  </PropertyGroup>
+  <PropertyGroup>
+    <StartupObject />
+  </PropertyGroup>
+  <ItemGroup>
+    <None Include="App.config" />
+    <None Include="packages.config" />
+  </ItemGroup>
+  <ItemGroup>
+    <Compile Include="..\Shared\%28Its.Recipes%29\Any.Odcm.cs">
+      <Link>Any.Odcm.cs</Link>
+    </Compile>
+    <Compile Include="..\Shared\%28Its.Recipes%29\TestInputGenerator.cs">
+      <Link>TestInputGenerator.cs</Link>
+    </Compile>
+    <Compile Include="..\Shared\TestConstants\OData.V4.cs">
+      <Link>TestConstants\OData.V4.cs</Link>
+    </Compile>
+    <Compile Include="Any.cs" />
+    <Compile Include="FileSystemHelpers.cs" />
+    <Compile Include="Given_a_Bootstrapper.cs" />
+    <Compile Include="Given_a_ConfigurationProvider.cs" />
+    <Compile Include="Given_a_FileWriter.cs" />
+    <Compile Include="Given_a_MetadataResolver.cs" />
+    <Compile Include="Given_a_TypeResolver.cs" />
+    <Compile Include="TestConfigurable.cs" />
+    <Compile Include="TestSettings.cs" />
+    <Compile Include="TestSettings2.cs" />
+  </ItemGroup>
+  <ItemGroup>
+    <Reference Include="FluentAssertions, Version=3.3.0.0, Culture=neutral, PublicKeyToken=33f2691a05b67b6a, processorArchitecture=MSIL">
+      <SpecificVersion>False</SpecificVersion>
+      <HintPath>..\..\packages\FluentAssertions.3.3.0\lib\net45\FluentAssertions.dll</HintPath>
+    </Reference>
+    <Reference Include="FluentAssertions.Core, Version=3.3.0.0, Culture=neutral, PublicKeyToken=33f2691a05b67b6a, processorArchitecture=MSIL">
+      <SpecificVersion>False</SpecificVersion>
+      <HintPath>..\..\packages\FluentAssertions.3.3.0\lib\net45\FluentAssertions.Core.dll</HintPath>
+    </Reference>
+    <Reference Include="Its.Configuration, Version=0.10.0.0, Culture=neutral, processorArchitecture=MSIL">
+      <SpecificVersion>False</SpecificVersion>
+      <HintPath>..\..\packages\Its.Configuration.0.10.1\lib\net40\Its.Configuration.dll</HintPath>
+    </Reference>
+    <Reference Include="Microsoft.Owin, Version=3.0.1.0, Culture=neutral, PublicKeyToken=31bf3856ad364e35, processorArchitecture=MSIL">
+      <SpecificVersion>False</SpecificVersion>
+      <HintPath>..\..\packages\Microsoft.Owin.3.0.1\lib\net45\Microsoft.Owin.dll</HintPath>
+    </Reference>
+    <Reference Include="Microsoft.Owin.Host.HttpListener, Version=3.0.0.0, Culture=neutral, PublicKeyToken=31bf3856ad364e35, processorArchitecture=MSIL">
+      <SpecificVersion>False</SpecificVersion>
+      <HintPath>..\..\packages\Microsoft.Owin.Host.HttpListener.3.0.1\lib\net45\Microsoft.Owin.Host.HttpListener.dll</HintPath>
+    </Reference>
+    <Reference Include="Moq">
+      <HintPath>..\..\packages\Moq.4.2.1502.0911\lib\net40\Moq.dll</HintPath>
+      <Private>True</Private>
+    </Reference>
+    <Reference Include="Owin">
+      <HintPath>..\..\packages\Owin.1.0\lib\net40\Owin.dll</HintPath>
+    </Reference>
+    <Reference Include="Newtonsoft.Json, Version=6.0.0.0, Culture=neutral, PublicKeyToken=30ad4fe6b2a6aeed, processorArchitecture=MSIL">
+      <SpecificVersion>False</SpecificVersion>
+      <HintPath>..\..\packages\Newtonsoft.Json.6.0.8\lib\net45\Newtonsoft.Json.dll</HintPath>
+    </Reference>
+    <Reference Include="System" />
+    <Reference Include="System.ComponentModel.Composition" />
+    <Reference Include="System.Runtime" />
+    <Reference Include="System.Web.Extensions" />
+    <Reference Include="System.Xml" />
+    <Reference Include="System.Xml.Linq" />
+    <Reference Include="xunit.abstractions, Version=2.0.0.0, Culture=neutral, PublicKeyToken=8d05b1bb7a6fdb6c, processorArchitecture=MSIL">
+      <HintPath>..\..\packages\xunit.abstractions.2.0.0\lib\net35\xunit.abstractions.dll</HintPath>
+    </Reference>
+    <Reference Include="xunit.assert">
+      <HintPath>..\..\packages\xunit.assert.2.0.0\lib\portable-net45+win+wpa81+wp80+monotouch+monoandroid+Xamarin.iOS\xunit.assert.dll</HintPath>
+    </Reference>
+    <Reference Include="xunit.core, Version=2.0.0.2929, Culture=neutral, PublicKeyToken=8d05b1bb7a6fdb6c, processorArchitecture=MSIL">
+      <SpecificVersion>False</SpecificVersion>
+      <HintPath>..\..\packages\xunit.extensibility.core.2.0.0\lib\portable-net45+win+wpa81+wp80+monotouch+monoandroid+Xamarin.iOS\xunit.core.dll</HintPath>
+    </Reference>
+  </ItemGroup>
+  <ItemGroup>
+    <ProjectReference Include="..\Shared\DoubleReader\DoubleReader.csproj">
+      <Project>{48AD9942-A216-4EEA-BB4B-DD336449042C}</Project>
+      <Name>DoubleReader</Name>
+    </ProjectReference>
+    <ProjectReference Include="..\Shared\TestReaderWriter\TestReaderWriter.csproj">
+      <Project>{8B06C628-32B4-4AB0-A463-E4DE44545E3D}</Project>
+      <Name>TestReaderWriter</Name>
+    </ProjectReference>
+    <ProjectReference Include="..\..\src\Core\Vipr.Core\Vipr.Core.csproj">
+      <Project>{04C24936-006A-4FD8-A872-EE55588C1CBE}</Project>
+      <Name>Vipr.Core</Name>
+    </ProjectReference>
+    <ProjectReference Include="..\..\src\Core\Vipr\Vipr.csproj">
+      <Project>{D9E57059-BAD6-483B-985C-C7D1DA24ED7F}</Project>
+      <Name>Vipr</Name>
+    </ProjectReference>
+    <ProjectReference Include="..\..\src\Readers\ODataReader.v4\ODataReader.v4.csproj">
+      <Project>{6D8D8008-0A34-490F-8B38-21D9C8BF25C0}</Project>
+      <Name>ODataReader.v4</Name>
+    </ProjectReference>
+    <ProjectReference Include="..\..\src\Writers\CSharpWriter\CSharpWriter.csproj">
+      <Project>{EA55EFCF-3127-4E85-9A37-A645C06FFCC1}</Project>
+      <Name>CSharpWriter</Name>
+    </ProjectReference>
+    <ProjectReference Include="..\Shared\MockService\MockService.csproj">
+      <Project>{A6C40F9C-833D-4FBD-B9F2-7800A3621875}</Project>
+      <Name>MockService</Name>
+    </ProjectReference>
+  </ItemGroup>
+  <ItemGroup>
+    <Service Include="{82A7F48D-3B50-4B1E-B82E-3ADA8210C358}" />
+  </ItemGroup>
+  <Import Project="$(MSBuildToolsPath)\Microsoft.CSharp.targets" />
+  <Target Name="EnsureNuGetPackageBuildImports" BeforeTargets="PrepareForBuild">
+    <PropertyGroup>
+      <ErrorText>This project references NuGet package(s) that are missing on this computer. Enable NuGet Package Restore to download them.  For more information, see http://go.microsoft.com/fwlink/?LinkID=322105. The missing file is {0}.</ErrorText>
+    </PropertyGroup>
+    <Error Condition="!Exists('$(SolutionDir)\.nuget\NuGet.targets')" Text="$([System.String]::Format('$(ErrorText)', '$(SolutionDir)\.nuget\NuGet.targets'))" />
+    <Error Condition="!Exists('..\..\packages\xunit.core.2.0.0\build\portable-net45+win+wpa81+wp80+monotouch+monoandroid+Xamarin.iOS\xunit.core.props')" Text="$([System.String]::Format('$(ErrorText)', '..\..\packages\xunit.core.2.0.0\build\portable-net45+win+wpa81+wp80+monotouch+monoandroid+Xamarin.iOS\xunit.core.props'))" />
+    <Error Condition="!Exists('..\..\packages\xunit.runner.visualstudio.2.0.0\build\net20\xunit.runner.visualstudio.props')" Text="$([System.String]::Format('$(ErrorText)', '..\..\packages\xunit.runner.visualstudio.2.0.0\build\net20\xunit.runner.visualstudio.props'))" />
+    <Error Condition="!Exists('..\..\packages\xunit.runner.msbuild.2.0.0\build\portable-net45+win+wpa81+wp80+monotouch+monoandroid+Xamarin.iOS\xunit.runner.msbuild.props')" Text="$([System.String]::Format('$(ErrorText)', '..\..\packages\xunit.runner.msbuild.2.0.0\build\portable-net45+win+wpa81+wp80+monotouch+monoandroid+Xamarin.iOS\xunit.runner.msbuild.props'))" />
+  </Target>
+  <Import Project="$(SolutionDir)\.nuget\NuGet.targets" Condition="Exists('$(SolutionDir)\.nuget\NuGet.targets')" />
+  <!-- To modify your build process, add your task inside one of the targets below and uncomment it. 
+       Other similar extension points exist, see Microsoft.Common.targets.
+  <Target Name="BeforeBuild">
+  </Target>
+  <Target Name="AfterBuild">
+  </Target>
+  -->
 </Project>