--- conflicted
+++ resolved
@@ -1,114 +1,67 @@
-﻿<Project Sdk="Microsoft.NET.Sdk">
-  <PropertyGroup>
-    <TargetFramework>netstandard2.0</TargetFramework>
-    <OutputType>Library</OutputType>
-    <RestorePackages>true</RestorePackages>
-    <GenerateAssemblyInfo>false</GenerateAssemblyInfo>
-  </PropertyGroup>
-  <PropertyGroup Condition=" '$(Configuration)|$(Platform)' == 'Debug|AnyCPU' ">
-    <DebugSymbols>true</DebugSymbols>
-  </PropertyGroup>
-  <ItemGroup>
-<<<<<<< HEAD
-    <Reference Include="System.Security" />
-=======
-    <Reference Include="FluentAssertions">
-      <HintPath>$(DepsPath)packages\FluentAssertions.5.10.3\lib\net45\FluentAssertions.dll</HintPath>
-      <Private>True</Private>
-    </Reference>
-    <Reference Include="FluentAssertions.Core">
-      <HintPath>$(DepsPath)packages\FluentAssertions.5.10.3\lib\net45\FluentAssertions.Core.dll</HintPath>
-      <Private>True</Private>
-    </Reference>
-    <Reference Include="Microsoft.CSharp" />
-    <Reference Include="Microsoft.OData.Client, Version=7.7.3.0, Culture=neutral, PublicKeyToken=31bf3856ad364e35, processorArchitecture=MSIL">
-      <HintPath>$(DepsPath)packages\Microsoft.OData.Client.7.7.3\lib\net45\Microsoft.OData.Client.dll</HintPath>
-
-    </Reference>
-    <Reference Include="Microsoft.OData.Core, Version=7.7.3.0, Culture=neutral, PublicKeyToken=31bf3856ad364e35, processorArchitecture=MSIL">
-      <HintPath>$(DepsPath)packages\Microsoft.OData.Core.7.7.3\lib\net45\Microsoft.OData.Core.dll</HintPath>
-
-    </Reference>
-    <Reference Include="Microsoft.OData.Edm, Version=7.7.3.0, Culture=neutral, PublicKeyToken=31bf3856ad364e35, processorArchitecture=MSIL">
-      <HintPath>$(DepsPath)packages\Microsoft.OData.Edm.7.7.3\lib\net45\Microsoft.OData.Edm.dll</HintPath>
-
-    </Reference>
-    <Reference Include="Microsoft.Spatial, Version=7.7.3.0, Culture=neutral, PublicKeyToken=31bf3856ad364e35, processorArchitecture=MSIL">
-      <HintPath>$(DepsPath)packages\Microsoft.Spatial.7.7.3\lib\net45\Microsoft.Spatial.dll</HintPath>
-
-    </Reference>
-    <Reference Include="System" />
-    <Reference Include="System.Data" />
-    <Reference Include="System.Runtime.Serialization" />
-    <Reference Include="System.Security" />
-    <Reference Include="System.Xml" />
-    <Reference Include="System.Xml.Linq" />
-    <Reference Include="xunit.abstractions, Version=2.0.0.0, Culture=neutral, PublicKeyToken=8d05b1bb7a6fdb6c, processorArchitecture=MSIL">
-      <HintPath>$(DepsPath)packages\xunit.abstractions.2.0.3\lib\net35\xunit.abstractions.dll</HintPath>
-    </Reference>
-    <Reference Include="xunit.assert">
-      <HintPath>$(DepsPath)packages\xunit.assert.2.4.1\lib\netstandard1.1\xunit.assert.dll</HintPath>
-      <Private>True</Private>
-    </Reference>
-    <Reference Include="xunit.core">
-      <HintPath>$(DepsPath)packages\xunit.extensibility.core.2.4.1\lib\netstandard1.1\xunit.core.dll</HintPath>
-    </Reference>
->>>>>>> 17f8e2c3
-  </ItemGroup>
-  <ItemGroup>
-    <Compile Update="Properties\Resources.Designer.cs">
-      <AutoGen>True</AutoGen>
-      <DesignTime>True</DesignTime>
-      <DependentUpon>Resources.resx</DependentUpon>
-    </Compile>
-  </ItemGroup>
-  <ItemGroup>
-    <ProjectReference Include="..\..\src\Core\Vipr.Core\Vipr.Core.csproj" />
-    <ProjectReference Include="..\..\src\Readers\Vipr.Reader.OData.v4\Vipr.Reader.OData.v4.csproj" />
-  </ItemGroup>
-  <ItemGroup>
-    <EmbeddedResource Update="Properties\Resources.resx">
-      <Generator>ResXFileCodeGenerator</Generator>
-      <LastGenOutput>Resources.Designer.cs</LastGenOutput>
-      <SubType>Designer</SubType>
-    </EmbeddedResource>
-  </ItemGroup>
-  <ItemGroup>
-    <None Update="Resources\template.edmx.xml">
-      <SubType>Designer</SubType>
-    </None>
-  </ItemGroup>
-  <ItemGroup>
-    <Content Include="Resources\Edmx\Annotation.element.xml" />
-    <Content Include="Resources\Edmx\Collection.element.xml" />
-    <Content Include="Resources\Edmx\NavigationPropertyPath.element.xml" />
-    <Content Include="Resources\Edmx\OneNoteExampleEdmx.xml" />
-    <Content Include="Resources\Edmx\TypeDefinitionType.element.xml" />
-    <Content Include="Resources\Edmx\PropertyValue.element.xml" />
-    <Content Include="Resources\Edmx\Record.element.xml" />
-    <Content Include="Resources\Edmx\PropertyPath.element.xml" />
-  </ItemGroup>
-  <ItemGroup>
-    <PackageReference Include="FluentAssertions">
-      <Version>5.10.3</Version>
-    </PackageReference>
-    <PackageReference Include="Microsoft.CSharp" Version="4.7.0" />
-    <PackageReference Include="Microsoft.NET.Test.Sdk" Version="16.8.0" />
-    <PackageReference Include="Microsoft.OData.Client">
-      <Version>7.7.3</Version>
-    </PackageReference>
-    <PackageReference Include="xunit">
-      <Version>2.4.1</Version>
-    </PackageReference>
-    <PackageReference Include="xunit.runner.msbuild">
-      <Version>2.4.1</Version>
-      <IncludeAssets>runtime; build; native; contentfiles; analyzers; buildtransitive</IncludeAssets>
-      <PrivateAssets>all</PrivateAssets>
-    </PackageReference>
-    <PackageReference Include="xunit.runner.visualstudio">
-      <Version>2.4.3</Version>
-      <IncludeAssets>runtime; build; native; contentfiles; analyzers; buildtransitive</IncludeAssets>
-      <PrivateAssets>all</PrivateAssets>
-    </PackageReference>
-  </ItemGroup>
+﻿<Project Sdk="Microsoft.NET.Sdk">
+  <PropertyGroup>
+    <TargetFramework>net5.0</TargetFramework>
+    <OutputType>Library</OutputType>
+    <RestorePackages>true</RestorePackages>
+    <GenerateAssemblyInfo>false</GenerateAssemblyInfo>
+  </PropertyGroup>
+  <PropertyGroup Condition=" '$(Configuration)|$(Platform)' == 'Debug|AnyCPU' ">
+    <DebugSymbols>true</DebugSymbols>
+  </PropertyGroup>
+  <ItemGroup>
+    <Compile Update="Properties\Resources.Designer.cs">
+      <AutoGen>True</AutoGen>
+      <DesignTime>True</DesignTime>
+      <DependentUpon>Resources.resx</DependentUpon>
+    </Compile>
+  </ItemGroup>
+  <ItemGroup>
+    <ProjectReference Include="..\..\src\Core\Vipr.Core\Vipr.Core.csproj" />
+    <ProjectReference Include="..\..\src\Readers\Vipr.Reader.OData.v4\Vipr.Reader.OData.v4.csproj" />
+  </ItemGroup>
+  <ItemGroup>
+    <EmbeddedResource Update="Properties\Resources.resx">
+      <Generator>ResXFileCodeGenerator</Generator>
+      <LastGenOutput>Resources.Designer.cs</LastGenOutput>
+      <SubType>Designer</SubType>
+    </EmbeddedResource>
+  </ItemGroup>
+  <ItemGroup>
+    <None Update="Resources\template.edmx.xml">
+      <SubType>Designer</SubType>
+    </None>
+  </ItemGroup>
+  <ItemGroup>
+    <Content Include="Resources\Edmx\Annotation.element.xml" />
+    <Content Include="Resources\Edmx\Collection.element.xml" />
+    <Content Include="Resources\Edmx\NavigationPropertyPath.element.xml" />
+    <Content Include="Resources\Edmx\OneNoteExampleEdmx.xml" />
+    <Content Include="Resources\Edmx\TypeDefinitionType.element.xml" />
+    <Content Include="Resources\Edmx\PropertyValue.element.xml" />
+    <Content Include="Resources\Edmx\Record.element.xml" />
+    <Content Include="Resources\Edmx\PropertyPath.element.xml" />
+  </ItemGroup>
+  <ItemGroup>
+    <PackageReference Include="FluentAssertions">
+      <Version>5.10.3</Version>
+    </PackageReference>
+    <PackageReference Include="Microsoft.CSharp" Version="4.7.0" />
+    <PackageReference Include="Microsoft.NET.Test.Sdk" Version="16.8.0" />
+    <PackageReference Include="Microsoft.OData.Client">
+      <Version>7.7.3</Version>
+    </PackageReference>
+    <PackageReference Include="xunit">
+      <Version>2.4.1</Version>
+    </PackageReference>
+    <PackageReference Include="xunit.runner.msbuild">
+      <Version>2.4.1</Version>
+      <IncludeAssets>runtime; build; native; contentfiles; analyzers; buildtransitive</IncludeAssets>
+      <PrivateAssets>all</PrivateAssets>
+    </PackageReference>
+    <PackageReference Include="xunit.runner.visualstudio">
+      <Version>2.4.3</Version>
+      <IncludeAssets>runtime; build; native; contentfiles; analyzers; buildtransitive</IncludeAssets>
+      <PrivateAssets>all</PrivateAssets>
+    </PackageReference>
+  </ItemGroup>
 </Project>