<<<<<<< HEAD
﻿<?xml version="1.0" encoding="utf-8"?>
<Project ToolsVersion="12.0" DefaultTargets="Build" xmlns="http://schemas.microsoft.com/developer/msbuild/2003">
  <Import Project="..\..\packages\xunit.runner.visualstudio.2.0.0-rc1-build1030\build\net20\xunit.runner.visualstudio.props" Condition="Exists('..\..\packages\xunit.runner.visualstudio.2.0.0-rc1-build1030\build\net20\xunit.runner.visualstudio.props')" />
  <Import Project="..\..\packages\xunit.core.2.0.0-rc1-build2826\build\portable-net45+aspnetcore50+win+wpa81+wp80+monotouch+monoandroid+Xamarin.iOS\xunit.core.props" Condition="Exists('..\..\packages\xunit.core.2.0.0-rc1-build2826\build\portable-net45+aspnetcore50+win+wpa81+wp80+monotouch+monoandroid+Xamarin.iOS\xunit.core.props')" />
  <PropertyGroup>
    <Configuration Condition=" '$(Configuration)' == '' ">Debug</Configuration>
    <Platform Condition=" '$(Platform)' == '' ">AnyCPU</Platform>
    <ProjectGuid>{0FE50B4D-1BB1-4CE5-91EA-D5046F326536}</ProjectGuid>
    <OutputType>Library</OutputType>
    <AppDesignerFolder>Properties</AppDesignerFolder>
    <RootNamespace>ODataReader.v4UnitTests</RootNamespace>
    <AssemblyName>ODataReader.v4UnitTests</AssemblyName>
    <TargetFrameworkVersion>v4.5</TargetFrameworkVersion>
    <FileAlignment>512</FileAlignment>
    <ProjectTypeGuids>{3AC096D0-A1C2-E12C-1390-A8335801FDAB};{FAE04EC0-301F-11D3-BF4B-00C04F79EFBC}</ProjectTypeGuids>
    <VisualStudioVersion Condition="'$(VisualStudioVersion)' == ''">10.0</VisualStudioVersion>
    <VSToolsPath Condition="'$(VSToolsPath)' == ''">$(MSBuildExtensionsPath32)\Microsoft\VisualStudio\v$(VisualStudioVersion)</VSToolsPath>
    <ReferencePath>$(ProgramFiles)\Common Files\microsoft shared\VSTT\$(VisualStudioVersion)\UITestExtensionPackages</ReferencePath>
    <IsCodedUITest>False</IsCodedUITest>
    <TestProjectType>UnitTest</TestProjectType>
    <NuGetPackageImportStamp>b5fac7cf</NuGetPackageImportStamp>
    <SolutionDir Condition="$(SolutionDir) == '' Or $(SolutionDir) == '*Undefined*'">..\..\</SolutionDir>
    <RestorePackages>true</RestorePackages>
  </PropertyGroup>
  <PropertyGroup Condition=" '$(Configuration)|$(Platform)' == 'Debug|AnyCPU' ">
    <DebugSymbols>true</DebugSymbols>
    <DebugType>full</DebugType>
    <Optimize>false</Optimize>
    <OutputPath>bin\Debug\</OutputPath>
    <DefineConstants>DEBUG;TRACE</DefineConstants>
    <ErrorReport>prompt</ErrorReport>
    <WarningLevel>4</WarningLevel>
  </PropertyGroup>
  <PropertyGroup Condition=" '$(Configuration)|$(Platform)' == 'Release|AnyCPU' ">
    <DebugType>pdbonly</DebugType>
    <Optimize>true</Optimize>
    <OutputPath>bin\Release\</OutputPath>
    <DefineConstants>TRACE</DefineConstants>
    <ErrorReport>prompt</ErrorReport>
    <WarningLevel>4</WarningLevel>
  </PropertyGroup>
  <ItemGroup>
    <Reference Include="FluentAssertions, Version=3.3.0.0, Culture=neutral, PublicKeyToken=33f2691a05b67b6a, processorArchitecture=MSIL">
      <SpecificVersion>False</SpecificVersion>
      <HintPath>..\..\packages\FluentAssertions.3.3.0\lib\net45\FluentAssertions.dll</HintPath>
    </Reference>
    <Reference Include="FluentAssertions.Core, Version=3.3.0.0, Culture=neutral, PublicKeyToken=33f2691a05b67b6a, processorArchitecture=MSIL">
      <SpecificVersion>False</SpecificVersion>
      <HintPath>..\..\packages\FluentAssertions.3.3.0\lib\net45\FluentAssertions.Core.dll</HintPath>
    </Reference>
    <Reference Include="System" />
    <Reference Include="System.Data" />
    <Reference Include="System.Runtime.Serialization" />
    <Reference Include="System.Security" />
    <Reference Include="System.Xml" />
    <Reference Include="System.Xml.Linq" />
    <Reference Include="xunit.abstractions">
      <HintPath>..\..\packages\xunit.abstractions.2.0.0-rc1-build2826\lib\net35\xunit.abstractions.dll</HintPath>
    </Reference>
    <Reference Include="xunit.assert">
      <HintPath>..\..\packages\xunit.assert.2.0.0-rc1-build2826\lib\portable-net45+aspnetcore50+win+wpa81+wp80+monotouch+monoandroid+Xamarin.iOS\xunit.assert.dll</HintPath>
    </Reference>
    <Reference Include="xunit.core">
      <HintPath>..\..\packages\xunit.extensibility.core.2.0.0-rc1-build2826\lib\portable-net45+aspnetcore50+win+wpa81+wp80+monotouch+monoandroid+Xamarin.iOS\xunit.core.dll</HintPath>
    </Reference>
  </ItemGroup>
  <Choose>
    <When Condition="('$(VisualStudioVersion)' == '10.0' or '$(VisualStudioVersion)' == '') and '$(TargetFrameworkVersion)' == 'v3.5'">
      <ItemGroup>
        <Reference Include="Microsoft.VisualStudio.QualityTools.UnitTestFramework, Version=10.1.0.0, Culture=neutral, PublicKeyToken=b03f5f7f11d50a3a, processorArchitecture=MSIL" />
      </ItemGroup>
    </When>
    <Otherwise />
  </Choose>
  <ItemGroup>
    <Compile Include="..\Shared\%28Its.Recipes%29\TestInputGenerator.cs">
      <Link>%28Its.Recipes%29\TestInputGenerator.cs</Link>
    </Compile>
    <Compile Include="Any.cs" />
    <Compile Include="Given_complex_types_in_a_valid_edmx_when_passed_to_the_ODataReader.cs" />
    <Compile Include="Properties\Resources.Designer.cs">
      <AutoGen>True</AutoGen>
      <DesignTime>True</DesignTime>
      <DependentUpon>Resources.resx</DependentUpon>
    </Compile>
    <Compile Include="Given_a_valid_edmx_when_passed_to_the_ODataReader.cs" />
    <Compile Include="Properties\AssemblyInfo.cs" />
    <Compile Include="Given_enum_types_in_a_valid_edmx_when_passed_to_the_ODataReader.cs" />
    <Compile Include="Given_entity_types_in_a_valid_edmx_when_passed_to_the_ODataReader.cs" />
    <Compile Include="XElementExtensions.cs" />
  </ItemGroup>
  <ItemGroup>
    <ProjectReference Include="..\..\src\Core\Vipr.Core\Vipr.Core.csproj">
      <Project>{04c24936-006a-4fd8-a872-ee55588c1cbe}</Project>
      <Name>Vipr.Core</Name>
    </ProjectReference>
    <ProjectReference Include="..\..\src\Readers\ODataReader.v4\ODataReader.v4.csproj">
      <Project>{6d8d8008-0a34-490f-8b38-21d9c8bf25c0}</Project>
      <Name>ODataReader.v4</Name>
    </ProjectReference>
  </ItemGroup>
  <ItemGroup>
    <EmbeddedResource Include="Properties\Resources.resx">
      <Generator>ResXFileCodeGenerator</Generator>
      <LastGenOutput>Resources.Designer.cs</LastGenOutput>
    </EmbeddedResource>
  </ItemGroup>
  <ItemGroup>
    <None Include="packages.config" />
    <None Include="Resources\template.edmx.xml">
      <SubType>Designer</SubType>
    </None>
  </ItemGroup>
  <ItemGroup>
    <None Include="Resources\Edmx\DataServices.element.xml" />
    <None Include="Resources\Edmx\Schema.element.xml" />
  </ItemGroup>
  <ItemGroup>
    <None Include="Resources\Edmx\EnumType.element.xml" />
  </ItemGroup>
  <ItemGroup>
    <None Include="Resources\Edmx\Action.element.xml" />
    <None Include="Resources\Edmx\Edmx.element.xml" />
    <None Include="Resources\Edmx\Member.element.xml" />
  </ItemGroup>
  <ItemGroup>
    <None Include="Resources\Edmx\EntityContainer.element.xml" />
  </ItemGroup>
  <ItemGroup>
    <None Include="Resources\Edmx\Parameter.element.xml" />
  </ItemGroup>
  <ItemGroup>
    <None Include="Resources\Edmx\ReturnType.element.xml" />
  </ItemGroup>
  <ItemGroup>
    <None Include="Resources\Edmx\ComplexType.element.xml" />
  </ItemGroup>
  <ItemGroup>
    <None Include="Resources\Edmx\EntityType.element.xml" />
  </ItemGroup>
  <ItemGroup>
    <None Include="Resources\Edmx\NavigationProperty.element.xml" />
    <None Include="Resources\Edmx\Property.element.xml" />
  </ItemGroup>
  <ItemGroup>
    <None Include="Resources\Edmx\ActionImport.element.xml" />
    <None Include="Resources\Edmx\EntitySet.element.xml" />
    <None Include="Resources\Edmx\Function.element.xml" />
    <None Include="Resources\Edmx\FunctionImport.element.xml" />
    <None Include="Resources\Edmx\Key.element.xml" />
    <None Include="Resources\Edmx\PropertyRef.element.xml" />
    <None Include="Resources\Edmx\Singleton.element.xml" />
  </ItemGroup>
  <Choose>
    <When Condition="'$(VisualStudioVersion)' == '10.0' And '$(IsCodedUITest)' == 'True'">
      <ItemGroup>
        <Reference Include="Microsoft.VisualStudio.QualityTools.CodedUITestFramework, Version=10.0.0.0, Culture=neutral, PublicKeyToken=b03f5f7f11d50a3a, processorArchitecture=MSIL">
          <Private>False</Private>
        </Reference>
        <Reference Include="Microsoft.VisualStudio.TestTools.UITest.Common, Version=10.0.0.0, Culture=neutral, PublicKeyToken=b03f5f7f11d50a3a, processorArchitecture=MSIL">
          <Private>False</Private>
        </Reference>
        <Reference Include="Microsoft.VisualStudio.TestTools.UITest.Extension, Version=10.0.0.0, Culture=neutral, PublicKeyToken=b03f5f7f11d50a3a, processorArchitecture=MSIL">
          <Private>False</Private>
        </Reference>
        <Reference Include="Microsoft.VisualStudio.TestTools.UITesting, Version=10.0.0.0, Culture=neutral, PublicKeyToken=b03f5f7f11d50a3a, processorArchitecture=MSIL">
          <Private>False</Private>
        </Reference>
      </ItemGroup>
    </When>
  </Choose>
  <Import Project="$(VSToolsPath)\TeamTest\Microsoft.TestTools.targets" Condition="Exists('$(VSToolsPath)\TeamTest\Microsoft.TestTools.targets')" />
  <Import Project="$(MSBuildToolsPath)\Microsoft.CSharp.targets" />
  <Target Name="EnsureNuGetPackageBuildImports" BeforeTargets="PrepareForBuild">
    <PropertyGroup>
      <ErrorText>This project references NuGet package(s) that are missing on this computer. Enable NuGet Package Restore to download them.  For more information, see http://go.microsoft.com/fwlink/?LinkID=322105. The missing file is {0}.</ErrorText>
    </PropertyGroup>
    <Error Condition="!Exists('..\..\packages\xunit.core.2.0.0-rc1-build2826\build\portable-net45+aspnetcore50+win+wpa81+wp80+monotouch+monoandroid+Xamarin.iOS\xunit.core.props')" Text="$([System.String]::Format('$(ErrorText)', '..\..\packages\xunit.core.2.0.0-rc1-build2826\build\portable-net45+aspnetcore50+win+wpa81+wp80+monotouch+monoandroid+Xamarin.iOS\xunit.core.props'))" />
    <Error Condition="!Exists('..\..\packages\xunit.runner.visualstudio.2.0.0-rc1-build1030\build\net20\xunit.runner.visualstudio.props')" Text="$([System.String]::Format('$(ErrorText)', '..\..\packages\xunit.runner.visualstudio.2.0.0-rc1-build1030\build\net20\xunit.runner.visualstudio.props'))" />
    <Error Condition="!Exists('$(SolutionDir)\.nuget\NuGet.targets')" Text="$([System.String]::Format('$(ErrorText)', '$(SolutionDir)\.nuget\NuGet.targets'))" />
  </Target>
  <Import Project="$(SolutionDir)\.nuget\NuGet.targets" Condition="Exists('$(SolutionDir)\.nuget\NuGet.targets')" />
=======
﻿<?xml version="1.0" encoding="utf-8"?>
<Project ToolsVersion="12.0" DefaultTargets="Build" xmlns="http://schemas.microsoft.com/developer/msbuild/2003">
  <Import Project="..\..\packages\xunit.runner.visualstudio.2.0.0-rc1-build1030\build\net20\xunit.runner.visualstudio.props" Condition="Exists('..\..\packages\xunit.runner.visualstudio.2.0.0-rc1-build1030\build\net20\xunit.runner.visualstudio.props')" />
  <Import Project="..\..\packages\xunit.core.2.0.0-rc1-build2826\build\portable-net45+aspnetcore50+win+wpa81+wp80+monotouch+monoandroid+Xamarin.iOS\xunit.core.props" Condition="Exists('..\..\packages\xunit.core.2.0.0-rc1-build2826\build\portable-net45+aspnetcore50+win+wpa81+wp80+monotouch+monoandroid+Xamarin.iOS\xunit.core.props')" />
  <PropertyGroup>
    <Configuration Condition=" '$(Configuration)' == '' ">Debug</Configuration>
    <Platform Condition=" '$(Platform)' == '' ">AnyCPU</Platform>
    <ProjectGuid>{0FE50B4D-1BB1-4CE5-91EA-D5046F326536}</ProjectGuid>
    <OutputType>Library</OutputType>
    <AppDesignerFolder>Properties</AppDesignerFolder>
    <RootNamespace>ODataReader.v4UnitTests</RootNamespace>
    <AssemblyName>ODataReader.v4UnitTests</AssemblyName>
    <TargetFrameworkVersion>v4.5</TargetFrameworkVersion>
    <FileAlignment>512</FileAlignment>
    <ProjectTypeGuids>{3AC096D0-A1C2-E12C-1390-A8335801FDAB};{FAE04EC0-301F-11D3-BF4B-00C04F79EFBC}</ProjectTypeGuids>
    <VisualStudioVersion Condition="'$(VisualStudioVersion)' == ''">10.0</VisualStudioVersion>
    <VSToolsPath Condition="'$(VSToolsPath)' == ''">$(MSBuildExtensionsPath32)\Microsoft\VisualStudio\v$(VisualStudioVersion)</VSToolsPath>
    <ReferencePath>$(ProgramFiles)\Common Files\microsoft shared\VSTT\$(VisualStudioVersion)\UITestExtensionPackages</ReferencePath>
    <IsCodedUITest>False</IsCodedUITest>
    <TestProjectType>UnitTest</TestProjectType>
    <NuGetPackageImportStamp>b5fac7cf</NuGetPackageImportStamp>
  </PropertyGroup>
  <PropertyGroup Condition=" '$(Configuration)|$(Platform)' == 'Debug|AnyCPU' ">
    <DebugSymbols>true</DebugSymbols>
    <DebugType>full</DebugType>
    <Optimize>false</Optimize>
    <OutputPath>bin\Debug\</OutputPath>
    <DefineConstants>DEBUG;TRACE</DefineConstants>
    <ErrorReport>prompt</ErrorReport>
    <WarningLevel>4</WarningLevel>
  </PropertyGroup>
  <PropertyGroup Condition=" '$(Configuration)|$(Platform)' == 'Release|AnyCPU' ">
    <DebugType>pdbonly</DebugType>
    <Optimize>true</Optimize>
    <OutputPath>bin\Release\</OutputPath>
    <DefineConstants>TRACE</DefineConstants>
    <ErrorReport>prompt</ErrorReport>
    <WarningLevel>4</WarningLevel>
  </PropertyGroup>
  <ItemGroup>
    <Reference Include="FluentAssertions, Version=3.3.0.0, Culture=neutral, PublicKeyToken=33f2691a05b67b6a, processorArchitecture=MSIL">
      <SpecificVersion>False</SpecificVersion>
      <HintPath>..\..\packages\FluentAssertions.3.3.0\lib\net45\FluentAssertions.dll</HintPath>
    </Reference>
    <Reference Include="FluentAssertions.Core, Version=3.3.0.0, Culture=neutral, PublicKeyToken=33f2691a05b67b6a, processorArchitecture=MSIL">
      <SpecificVersion>False</SpecificVersion>
      <HintPath>..\..\packages\FluentAssertions.3.3.0\lib\net45\FluentAssertions.Core.dll</HintPath>
    </Reference>
    <Reference Include="Microsoft.OData.Client">
      <HintPath>..\..\packages\Microsoft.OData.Client.6.10.0\lib\net40\Microsoft.OData.Client.dll</HintPath>
    </Reference>
    <Reference Include="Microsoft.OData.Core">
      <HintPath>..\..\packages\Microsoft.OData.Core.6.10.0\lib\portable-net40+sl5+wp8+win8+wpa\Microsoft.OData.Core.dll</HintPath>
    </Reference>
    <Reference Include="Microsoft.OData.Edm">
      <HintPath>..\..\packages\Microsoft.OData.Edm.6.10.0\lib\portable-net40+sl5+wp8+win8+wpa\Microsoft.OData.Edm.dll</HintPath>
    </Reference>
    <Reference Include="Microsoft.Spatial">
      <HintPath>..\..\packages\Microsoft.Spatial.6.10.0\lib\portable-net40+sl5+wp8+win8+wpa\Microsoft.Spatial.dll</HintPath>
    </Reference>
    <Reference Include="Microsoft.VisualStudio.QualityTools.UnitTestFramework, Version=10.0.0.0, Culture=neutral, PublicKeyToken=b03f5f7f11d50a3a, processorArchitecture=MSIL" />
    <Reference Include="System" />
    <Reference Include="System.Data" />
    <Reference Include="System.Runtime.Serialization" />
    <Reference Include="System.Security" />
    <Reference Include="System.Xml" />
    <Reference Include="System.Xml.Linq" />
    <Reference Include="xunit.abstractions">
      <HintPath>..\..\packages\xunit.abstractions.2.0.0-rc1-build2826\lib\net35\xunit.abstractions.dll</HintPath>
    </Reference>
    <Reference Include="xunit.assert">
      <HintPath>..\..\packages\xunit.assert.2.0.0-rc1-build2826\lib\portable-net45+aspnetcore50+win+wpa81+wp80+monotouch+monoandroid+Xamarin.iOS\xunit.assert.dll</HintPath>
    </Reference>
    <Reference Include="xunit.core">
      <HintPath>..\..\packages\xunit.extensibility.core.2.0.0-rc1-build2826\lib\portable-net45+aspnetcore50+win+wpa81+wp80+monotouch+monoandroid+Xamarin.iOS\xunit.core.dll</HintPath>
    </Reference>
  </ItemGroup>
  <Choose>
    <When Condition="('$(VisualStudioVersion)' == '10.0' or '$(VisualStudioVersion)' == '') and '$(TargetFrameworkVersion)' == 'v3.5'">
      <ItemGroup>
        <Reference Include="Microsoft.VisualStudio.QualityTools.UnitTestFramework, Version=10.1.0.0, Culture=neutral, PublicKeyToken=b03f5f7f11d50a3a, processorArchitecture=MSIL" />
      </ItemGroup>
    </When>
    <Otherwise />
  </Choose>
  <ItemGroup>
    <Compile Include="..\Shared\%28Its.Recipes%29\TestInputGenerator.cs">
      <Link>%28Its.Recipes%29\TestInputGenerator.cs</Link>
    </Compile>
    <Compile Include="Any.cs" />
    <Compile Include="Given_an_ODataVocabularyReader.cs" />
    <Compile Include="Given_a_valid_edmx_with_annotations.cs" />
    <Compile Include="Given_a_valid_edmx_with_Description_Annotations.cs" />
    <Compile Include="Given_complex_types_in_a_valid_edmx_when_passed_to_the_ODataReader.cs" />
    <Compile Include="Properties\Resources.Designer.cs">
      <AutoGen>True</AutoGen>
      <DesignTime>True</DesignTime>
      <DependentUpon>Resources.resx</DependentUpon>
    </Compile>
    <Compile Include="Given_a_valid_edmx_when_passed_to_the_ODataReader.cs" />
    <Compile Include="Properties\AssemblyInfo.cs" />
    <Compile Include="Given_enum_types_in_a_valid_edmx_when_passed_to_the_ODataReader.cs" />
    <Compile Include="Given_entity_types_in_a_valid_edmx_when_passed_to_the_ODataReader.cs" />
    <Compile Include="XElementExtensions.cs" />
  </ItemGroup>
  <ItemGroup>
    <ProjectReference Include="..\..\src\Core\Vipr.Core\Vipr.Core.csproj">
      <Project>{04c24936-006a-4fd8-a872-ee55588c1cbe}</Project>
      <Name>Vipr.Core</Name>
    </ProjectReference>
    <ProjectReference Include="..\..\src\Readers\ODataReader.v4\ODataReader.v4.csproj">
      <Project>{6d8d8008-0a34-490f-8b38-21d9c8bf25c0}</Project>
      <Name>ODataReader.v4</Name>
    </ProjectReference>
  </ItemGroup>
  <ItemGroup>
    <EmbeddedResource Include="Properties\Resources.resx">
      <Generator>ResXFileCodeGenerator</Generator>
      <LastGenOutput>Resources.Designer.cs</LastGenOutput>
    </EmbeddedResource>
  </ItemGroup>
  <ItemGroup>
    <None Include="packages.config" />
    <None Include="Resources\template.edmx.xml">
      <SubType>Designer</SubType>
    </None>
  </ItemGroup>
  <ItemGroup>
    <None Include="Resources\Edmx\DataServices.element.xml" />
    <None Include="Resources\Edmx\Schema.element.xml" />
  </ItemGroup>
  <ItemGroup>
    <None Include="Resources\Edmx\EnumType.element.xml" />
  </ItemGroup>
  <ItemGroup>
    <None Include="Resources\Edmx\Action.element.xml" />
    <None Include="Resources\Edmx\Edmx.element.xml" />
    <None Include="Resources\Edmx\Member.element.xml" />
  </ItemGroup>
  <ItemGroup>
    <None Include="Resources\Edmx\EntityContainer.element.xml" />
  </ItemGroup>
  <ItemGroup>
    <None Include="Resources\Edmx\Parameter.element.xml" />
  </ItemGroup>
  <ItemGroup>
    <None Include="Resources\Edmx\ReturnType.element.xml" />
  </ItemGroup>
  <ItemGroup>
    <None Include="Resources\Edmx\ComplexType.element.xml" />
  </ItemGroup>
  <ItemGroup>
    <None Include="Resources\Edmx\EntityType.element.xml" />
  </ItemGroup>
  <ItemGroup>
    <None Include="Resources\Edmx\NavigationProperty.element.xml" />
    <None Include="Resources\Edmx\Property.element.xml" />
  </ItemGroup>
  <ItemGroup>
    <None Include="Resources\Edmx\ActionImport.element.xml" />
    <None Include="Resources\Edmx\EntitySet.element.xml" />
    <None Include="Resources\Edmx\Function.element.xml" />
    <None Include="Resources\Edmx\FunctionImport.element.xml" />
    <None Include="Resources\Edmx\Key.element.xml" />
    <None Include="Resources\Edmx\PropertyRef.element.xml" />
    <None Include="Resources\Edmx\Singleton.element.xml" />
  </ItemGroup>
  <ItemGroup>
    <Content Include="Resources\Edmx\Annotation.element.xml" />
    <Content Include="Resources\Edmx\OneNoteExampleEdmx.xml" />
  </ItemGroup>
  <Choose>
    <When Condition="'$(VisualStudioVersion)' == '10.0' And '$(IsCodedUITest)' == 'True'">
      <ItemGroup>
        <Reference Include="Microsoft.VisualStudio.QualityTools.CodedUITestFramework, Version=10.0.0.0, Culture=neutral, PublicKeyToken=b03f5f7f11d50a3a, processorArchitecture=MSIL">
          <Private>False</Private>
        </Reference>
        <Reference Include="Microsoft.VisualStudio.TestTools.UITest.Common, Version=10.0.0.0, Culture=neutral, PublicKeyToken=b03f5f7f11d50a3a, processorArchitecture=MSIL">
          <Private>False</Private>
        </Reference>
        <Reference Include="Microsoft.VisualStudio.TestTools.UITest.Extension, Version=10.0.0.0, Culture=neutral, PublicKeyToken=b03f5f7f11d50a3a, processorArchitecture=MSIL">
          <Private>False</Private>
        </Reference>
        <Reference Include="Microsoft.VisualStudio.TestTools.UITesting, Version=10.0.0.0, Culture=neutral, PublicKeyToken=b03f5f7f11d50a3a, processorArchitecture=MSIL">
          <Private>False</Private>
        </Reference>
      </ItemGroup>
    </When>
  </Choose>
  <Import Project="$(VSToolsPath)\TeamTest\Microsoft.TestTools.targets" Condition="Exists('$(VSToolsPath)\TeamTest\Microsoft.TestTools.targets')" />
  <Import Project="$(MSBuildToolsPath)\Microsoft.CSharp.targets" />
  <Target Name="EnsureNuGetPackageBuildImports" BeforeTargets="PrepareForBuild">
    <PropertyGroup>
      <ErrorText>This project references NuGet package(s) that are missing on this computer. Enable NuGet Package Restore to download them.  For more information, see http://go.microsoft.com/fwlink/?LinkID=322105. The missing file is {0}.</ErrorText>
    </PropertyGroup>
    <Error Condition="!Exists('..\..\packages\xunit.core.2.0.0-rc1-build2826\build\portable-net45+aspnetcore50+win+wpa81+wp80+monotouch+monoandroid+Xamarin.iOS\xunit.core.props')" Text="$([System.String]::Format('$(ErrorText)', '..\..\packages\xunit.core.2.0.0-rc1-build2826\build\portable-net45+aspnetcore50+win+wpa81+wp80+monotouch+monoandroid+Xamarin.iOS\xunit.core.props'))" />
    <Error Condition="!Exists('..\..\packages\xunit.runner.visualstudio.2.0.0-rc1-build1030\build\net20\xunit.runner.visualstudio.props')" Text="$([System.String]::Format('$(ErrorText)', '..\..\packages\xunit.runner.visualstudio.2.0.0-rc1-build1030\build\net20\xunit.runner.visualstudio.props'))" />
  </Target>
>>>>>>> 2b3d0845
  <!-- To modify your build process, add your task inside one of the targets below and uncomment it. 
       Other similar extension points exist, see Microsoft.Common.targets.
  <Target Name="BeforeBuild">
  </Target>
  <Target Name="AfterBuild">
  </Target>
  -->
</Project><|MERGE_RESOLUTION|>--- conflicted
+++ resolved
@@ -1,391 +1,210 @@
-<<<<<<< HEAD
-﻿<?xml version="1.0" encoding="utf-8"?>
-<Project ToolsVersion="12.0" DefaultTargets="Build" xmlns="http://schemas.microsoft.com/developer/msbuild/2003">
-  <Import Project="..\..\packages\xunit.runner.visualstudio.2.0.0-rc1-build1030\build\net20\xunit.runner.visualstudio.props" Condition="Exists('..\..\packages\xunit.runner.visualstudio.2.0.0-rc1-build1030\build\net20\xunit.runner.visualstudio.props')" />
-  <Import Project="..\..\packages\xunit.core.2.0.0-rc1-build2826\build\portable-net45+aspnetcore50+win+wpa81+wp80+monotouch+monoandroid+Xamarin.iOS\xunit.core.props" Condition="Exists('..\..\packages\xunit.core.2.0.0-rc1-build2826\build\portable-net45+aspnetcore50+win+wpa81+wp80+monotouch+monoandroid+Xamarin.iOS\xunit.core.props')" />
-  <PropertyGroup>
-    <Configuration Condition=" '$(Configuration)' == '' ">Debug</Configuration>
-    <Platform Condition=" '$(Platform)' == '' ">AnyCPU</Platform>
-    <ProjectGuid>{0FE50B4D-1BB1-4CE5-91EA-D5046F326536}</ProjectGuid>
-    <OutputType>Library</OutputType>
-    <AppDesignerFolder>Properties</AppDesignerFolder>
-    <RootNamespace>ODataReader.v4UnitTests</RootNamespace>
-    <AssemblyName>ODataReader.v4UnitTests</AssemblyName>
-    <TargetFrameworkVersion>v4.5</TargetFrameworkVersion>
-    <FileAlignment>512</FileAlignment>
-    <ProjectTypeGuids>{3AC096D0-A1C2-E12C-1390-A8335801FDAB};{FAE04EC0-301F-11D3-BF4B-00C04F79EFBC}</ProjectTypeGuids>
-    <VisualStudioVersion Condition="'$(VisualStudioVersion)' == ''">10.0</VisualStudioVersion>
-    <VSToolsPath Condition="'$(VSToolsPath)' == ''">$(MSBuildExtensionsPath32)\Microsoft\VisualStudio\v$(VisualStudioVersion)</VSToolsPath>
-    <ReferencePath>$(ProgramFiles)\Common Files\microsoft shared\VSTT\$(VisualStudioVersion)\UITestExtensionPackages</ReferencePath>
-    <IsCodedUITest>False</IsCodedUITest>
-    <TestProjectType>UnitTest</TestProjectType>
-    <NuGetPackageImportStamp>b5fac7cf</NuGetPackageImportStamp>
-    <SolutionDir Condition="$(SolutionDir) == '' Or $(SolutionDir) == '*Undefined*'">..\..\</SolutionDir>
-    <RestorePackages>true</RestorePackages>
-  </PropertyGroup>
-  <PropertyGroup Condition=" '$(Configuration)|$(Platform)' == 'Debug|AnyCPU' ">
-    <DebugSymbols>true</DebugSymbols>
-    <DebugType>full</DebugType>
-    <Optimize>false</Optimize>
-    <OutputPath>bin\Debug\</OutputPath>
-    <DefineConstants>DEBUG;TRACE</DefineConstants>
-    <ErrorReport>prompt</ErrorReport>
-    <WarningLevel>4</WarningLevel>
-  </PropertyGroup>
-  <PropertyGroup Condition=" '$(Configuration)|$(Platform)' == 'Release|AnyCPU' ">
-    <DebugType>pdbonly</DebugType>
-    <Optimize>true</Optimize>
-    <OutputPath>bin\Release\</OutputPath>
-    <DefineConstants>TRACE</DefineConstants>
-    <ErrorReport>prompt</ErrorReport>
-    <WarningLevel>4</WarningLevel>
-  </PropertyGroup>
-  <ItemGroup>
-    <Reference Include="FluentAssertions, Version=3.3.0.0, Culture=neutral, PublicKeyToken=33f2691a05b67b6a, processorArchitecture=MSIL">
-      <SpecificVersion>False</SpecificVersion>
-      <HintPath>..\..\packages\FluentAssertions.3.3.0\lib\net45\FluentAssertions.dll</HintPath>
-    </Reference>
-    <Reference Include="FluentAssertions.Core, Version=3.3.0.0, Culture=neutral, PublicKeyToken=33f2691a05b67b6a, processorArchitecture=MSIL">
-      <SpecificVersion>False</SpecificVersion>
-      <HintPath>..\..\packages\FluentAssertions.3.3.0\lib\net45\FluentAssertions.Core.dll</HintPath>
-    </Reference>
-    <Reference Include="System" />
-    <Reference Include="System.Data" />
-    <Reference Include="System.Runtime.Serialization" />
-    <Reference Include="System.Security" />
-    <Reference Include="System.Xml" />
-    <Reference Include="System.Xml.Linq" />
-    <Reference Include="xunit.abstractions">
-      <HintPath>..\..\packages\xunit.abstractions.2.0.0-rc1-build2826\lib\net35\xunit.abstractions.dll</HintPath>
-    </Reference>
-    <Reference Include="xunit.assert">
-      <HintPath>..\..\packages\xunit.assert.2.0.0-rc1-build2826\lib\portable-net45+aspnetcore50+win+wpa81+wp80+monotouch+monoandroid+Xamarin.iOS\xunit.assert.dll</HintPath>
-    </Reference>
-    <Reference Include="xunit.core">
-      <HintPath>..\..\packages\xunit.extensibility.core.2.0.0-rc1-build2826\lib\portable-net45+aspnetcore50+win+wpa81+wp80+monotouch+monoandroid+Xamarin.iOS\xunit.core.dll</HintPath>
-    </Reference>
-  </ItemGroup>
-  <Choose>
-    <When Condition="('$(VisualStudioVersion)' == '10.0' or '$(VisualStudioVersion)' == '') and '$(TargetFrameworkVersion)' == 'v3.5'">
-      <ItemGroup>
-        <Reference Include="Microsoft.VisualStudio.QualityTools.UnitTestFramework, Version=10.1.0.0, Culture=neutral, PublicKeyToken=b03f5f7f11d50a3a, processorArchitecture=MSIL" />
-      </ItemGroup>
-    </When>
-    <Otherwise />
-  </Choose>
-  <ItemGroup>
-    <Compile Include="..\Shared\%28Its.Recipes%29\TestInputGenerator.cs">
-      <Link>%28Its.Recipes%29\TestInputGenerator.cs</Link>
-    </Compile>
-    <Compile Include="Any.cs" />
-    <Compile Include="Given_complex_types_in_a_valid_edmx_when_passed_to_the_ODataReader.cs" />
-    <Compile Include="Properties\Resources.Designer.cs">
-      <AutoGen>True</AutoGen>
-      <DesignTime>True</DesignTime>
-      <DependentUpon>Resources.resx</DependentUpon>
-    </Compile>
-    <Compile Include="Given_a_valid_edmx_when_passed_to_the_ODataReader.cs" />
-    <Compile Include="Properties\AssemblyInfo.cs" />
-    <Compile Include="Given_enum_types_in_a_valid_edmx_when_passed_to_the_ODataReader.cs" />
-    <Compile Include="Given_entity_types_in_a_valid_edmx_when_passed_to_the_ODataReader.cs" />
-    <Compile Include="XElementExtensions.cs" />
-  </ItemGroup>
-  <ItemGroup>
-    <ProjectReference Include="..\..\src\Core\Vipr.Core\Vipr.Core.csproj">
-      <Project>{04c24936-006a-4fd8-a872-ee55588c1cbe}</Project>
-      <Name>Vipr.Core</Name>
-    </ProjectReference>
-    <ProjectReference Include="..\..\src\Readers\ODataReader.v4\ODataReader.v4.csproj">
-      <Project>{6d8d8008-0a34-490f-8b38-21d9c8bf25c0}</Project>
-      <Name>ODataReader.v4</Name>
-    </ProjectReference>
-  </ItemGroup>
-  <ItemGroup>
-    <EmbeddedResource Include="Properties\Resources.resx">
-      <Generator>ResXFileCodeGenerator</Generator>
-      <LastGenOutput>Resources.Designer.cs</LastGenOutput>
-    </EmbeddedResource>
-  </ItemGroup>
-  <ItemGroup>
-    <None Include="packages.config" />
-    <None Include="Resources\template.edmx.xml">
-      <SubType>Designer</SubType>
-    </None>
-  </ItemGroup>
-  <ItemGroup>
-    <None Include="Resources\Edmx\DataServices.element.xml" />
-    <None Include="Resources\Edmx\Schema.element.xml" />
-  </ItemGroup>
-  <ItemGroup>
-    <None Include="Resources\Edmx\EnumType.element.xml" />
-  </ItemGroup>
-  <ItemGroup>
-    <None Include="Resources\Edmx\Action.element.xml" />
-    <None Include="Resources\Edmx\Edmx.element.xml" />
-    <None Include="Resources\Edmx\Member.element.xml" />
-  </ItemGroup>
-  <ItemGroup>
-    <None Include="Resources\Edmx\EntityContainer.element.xml" />
-  </ItemGroup>
-  <ItemGroup>
-    <None Include="Resources\Edmx\Parameter.element.xml" />
-  </ItemGroup>
-  <ItemGroup>
-    <None Include="Resources\Edmx\ReturnType.element.xml" />
-  </ItemGroup>
-  <ItemGroup>
-    <None Include="Resources\Edmx\ComplexType.element.xml" />
-  </ItemGroup>
-  <ItemGroup>
-    <None Include="Resources\Edmx\EntityType.element.xml" />
-  </ItemGroup>
-  <ItemGroup>
-    <None Include="Resources\Edmx\NavigationProperty.element.xml" />
-    <None Include="Resources\Edmx\Property.element.xml" />
-  </ItemGroup>
-  <ItemGroup>
-    <None Include="Resources\Edmx\ActionImport.element.xml" />
-    <None Include="Resources\Edmx\EntitySet.element.xml" />
-    <None Include="Resources\Edmx\Function.element.xml" />
-    <None Include="Resources\Edmx\FunctionImport.element.xml" />
-    <None Include="Resources\Edmx\Key.element.xml" />
-    <None Include="Resources\Edmx\PropertyRef.element.xml" />
-    <None Include="Resources\Edmx\Singleton.element.xml" />
-  </ItemGroup>
-  <Choose>
-    <When Condition="'$(VisualStudioVersion)' == '10.0' And '$(IsCodedUITest)' == 'True'">
-      <ItemGroup>
-        <Reference Include="Microsoft.VisualStudio.QualityTools.CodedUITestFramework, Version=10.0.0.0, Culture=neutral, PublicKeyToken=b03f5f7f11d50a3a, processorArchitecture=MSIL">
-          <Private>False</Private>
-        </Reference>
-        <Reference Include="Microsoft.VisualStudio.TestTools.UITest.Common, Version=10.0.0.0, Culture=neutral, PublicKeyToken=b03f5f7f11d50a3a, processorArchitecture=MSIL">
-          <Private>False</Private>
-        </Reference>
-        <Reference Include="Microsoft.VisualStudio.TestTools.UITest.Extension, Version=10.0.0.0, Culture=neutral, PublicKeyToken=b03f5f7f11d50a3a, processorArchitecture=MSIL">
-          <Private>False</Private>
-        </Reference>
-        <Reference Include="Microsoft.VisualStudio.TestTools.UITesting, Version=10.0.0.0, Culture=neutral, PublicKeyToken=b03f5f7f11d50a3a, processorArchitecture=MSIL">
-          <Private>False</Private>
-        </Reference>
-      </ItemGroup>
-    </When>
-  </Choose>
-  <Import Project="$(VSToolsPath)\TeamTest\Microsoft.TestTools.targets" Condition="Exists('$(VSToolsPath)\TeamTest\Microsoft.TestTools.targets')" />
-  <Import Project="$(MSBuildToolsPath)\Microsoft.CSharp.targets" />
-  <Target Name="EnsureNuGetPackageBuildImports" BeforeTargets="PrepareForBuild">
-    <PropertyGroup>
-      <ErrorText>This project references NuGet package(s) that are missing on this computer. Enable NuGet Package Restore to download them.  For more information, see http://go.microsoft.com/fwlink/?LinkID=322105. The missing file is {0}.</ErrorText>
-    </PropertyGroup>
-    <Error Condition="!Exists('..\..\packages\xunit.core.2.0.0-rc1-build2826\build\portable-net45+aspnetcore50+win+wpa81+wp80+monotouch+monoandroid+Xamarin.iOS\xunit.core.props')" Text="$([System.String]::Format('$(ErrorText)', '..\..\packages\xunit.core.2.0.0-rc1-build2826\build\portable-net45+aspnetcore50+win+wpa81+wp80+monotouch+monoandroid+Xamarin.iOS\xunit.core.props'))" />
-    <Error Condition="!Exists('..\..\packages\xunit.runner.visualstudio.2.0.0-rc1-build1030\build\net20\xunit.runner.visualstudio.props')" Text="$([System.String]::Format('$(ErrorText)', '..\..\packages\xunit.runner.visualstudio.2.0.0-rc1-build1030\build\net20\xunit.runner.visualstudio.props'))" />
-    <Error Condition="!Exists('$(SolutionDir)\.nuget\NuGet.targets')" Text="$([System.String]::Format('$(ErrorText)', '$(SolutionDir)\.nuget\NuGet.targets'))" />
-  </Target>
-  <Import Project="$(SolutionDir)\.nuget\NuGet.targets" Condition="Exists('$(SolutionDir)\.nuget\NuGet.targets')" />
-=======
-﻿<?xml version="1.0" encoding="utf-8"?>
-<Project ToolsVersion="12.0" DefaultTargets="Build" xmlns="http://schemas.microsoft.com/developer/msbuild/2003">
-  <Import Project="..\..\packages\xunit.runner.visualstudio.2.0.0-rc1-build1030\build\net20\xunit.runner.visualstudio.props" Condition="Exists('..\..\packages\xunit.runner.visualstudio.2.0.0-rc1-build1030\build\net20\xunit.runner.visualstudio.props')" />
-  <Import Project="..\..\packages\xunit.core.2.0.0-rc1-build2826\build\portable-net45+aspnetcore50+win+wpa81+wp80+monotouch+monoandroid+Xamarin.iOS\xunit.core.props" Condition="Exists('..\..\packages\xunit.core.2.0.0-rc1-build2826\build\portable-net45+aspnetcore50+win+wpa81+wp80+monotouch+monoandroid+Xamarin.iOS\xunit.core.props')" />
-  <PropertyGroup>
-    <Configuration Condition=" '$(Configuration)' == '' ">Debug</Configuration>
-    <Platform Condition=" '$(Platform)' == '' ">AnyCPU</Platform>
-    <ProjectGuid>{0FE50B4D-1BB1-4CE5-91EA-D5046F326536}</ProjectGuid>
-    <OutputType>Library</OutputType>
-    <AppDesignerFolder>Properties</AppDesignerFolder>
-    <RootNamespace>ODataReader.v4UnitTests</RootNamespace>
-    <AssemblyName>ODataReader.v4UnitTests</AssemblyName>
-    <TargetFrameworkVersion>v4.5</TargetFrameworkVersion>
-    <FileAlignment>512</FileAlignment>
-    <ProjectTypeGuids>{3AC096D0-A1C2-E12C-1390-A8335801FDAB};{FAE04EC0-301F-11D3-BF4B-00C04F79EFBC}</ProjectTypeGuids>
-    <VisualStudioVersion Condition="'$(VisualStudioVersion)' == ''">10.0</VisualStudioVersion>
-    <VSToolsPath Condition="'$(VSToolsPath)' == ''">$(MSBuildExtensionsPath32)\Microsoft\VisualStudio\v$(VisualStudioVersion)</VSToolsPath>
-    <ReferencePath>$(ProgramFiles)\Common Files\microsoft shared\VSTT\$(VisualStudioVersion)\UITestExtensionPackages</ReferencePath>
-    <IsCodedUITest>False</IsCodedUITest>
-    <TestProjectType>UnitTest</TestProjectType>
-    <NuGetPackageImportStamp>b5fac7cf</NuGetPackageImportStamp>
-  </PropertyGroup>
-  <PropertyGroup Condition=" '$(Configuration)|$(Platform)' == 'Debug|AnyCPU' ">
-    <DebugSymbols>true</DebugSymbols>
-    <DebugType>full</DebugType>
-    <Optimize>false</Optimize>
-    <OutputPath>bin\Debug\</OutputPath>
-    <DefineConstants>DEBUG;TRACE</DefineConstants>
-    <ErrorReport>prompt</ErrorReport>
-    <WarningLevel>4</WarningLevel>
-  </PropertyGroup>
-  <PropertyGroup Condition=" '$(Configuration)|$(Platform)' == 'Release|AnyCPU' ">
-    <DebugType>pdbonly</DebugType>
-    <Optimize>true</Optimize>
-    <OutputPath>bin\Release\</OutputPath>
-    <DefineConstants>TRACE</DefineConstants>
-    <ErrorReport>prompt</ErrorReport>
-    <WarningLevel>4</WarningLevel>
-  </PropertyGroup>
-  <ItemGroup>
-    <Reference Include="FluentAssertions, Version=3.3.0.0, Culture=neutral, PublicKeyToken=33f2691a05b67b6a, processorArchitecture=MSIL">
-      <SpecificVersion>False</SpecificVersion>
-      <HintPath>..\..\packages\FluentAssertions.3.3.0\lib\net45\FluentAssertions.dll</HintPath>
-    </Reference>
-    <Reference Include="FluentAssertions.Core, Version=3.3.0.0, Culture=neutral, PublicKeyToken=33f2691a05b67b6a, processorArchitecture=MSIL">
-      <SpecificVersion>False</SpecificVersion>
-      <HintPath>..\..\packages\FluentAssertions.3.3.0\lib\net45\FluentAssertions.Core.dll</HintPath>
-    </Reference>
-    <Reference Include="Microsoft.OData.Client">
-      <HintPath>..\..\packages\Microsoft.OData.Client.6.10.0\lib\net40\Microsoft.OData.Client.dll</HintPath>
-    </Reference>
-    <Reference Include="Microsoft.OData.Core">
-      <HintPath>..\..\packages\Microsoft.OData.Core.6.10.0\lib\portable-net40+sl5+wp8+win8+wpa\Microsoft.OData.Core.dll</HintPath>
-    </Reference>
-    <Reference Include="Microsoft.OData.Edm">
-      <HintPath>..\..\packages\Microsoft.OData.Edm.6.10.0\lib\portable-net40+sl5+wp8+win8+wpa\Microsoft.OData.Edm.dll</HintPath>
-    </Reference>
-    <Reference Include="Microsoft.Spatial">
-      <HintPath>..\..\packages\Microsoft.Spatial.6.10.0\lib\portable-net40+sl5+wp8+win8+wpa\Microsoft.Spatial.dll</HintPath>
-    </Reference>
-    <Reference Include="Microsoft.VisualStudio.QualityTools.UnitTestFramework, Version=10.0.0.0, Culture=neutral, PublicKeyToken=b03f5f7f11d50a3a, processorArchitecture=MSIL" />
-    <Reference Include="System" />
-    <Reference Include="System.Data" />
-    <Reference Include="System.Runtime.Serialization" />
-    <Reference Include="System.Security" />
-    <Reference Include="System.Xml" />
-    <Reference Include="System.Xml.Linq" />
-    <Reference Include="xunit.abstractions">
-      <HintPath>..\..\packages\xunit.abstractions.2.0.0-rc1-build2826\lib\net35\xunit.abstractions.dll</HintPath>
-    </Reference>
-    <Reference Include="xunit.assert">
-      <HintPath>..\..\packages\xunit.assert.2.0.0-rc1-build2826\lib\portable-net45+aspnetcore50+win+wpa81+wp80+monotouch+monoandroid+Xamarin.iOS\xunit.assert.dll</HintPath>
-    </Reference>
-    <Reference Include="xunit.core">
-      <HintPath>..\..\packages\xunit.extensibility.core.2.0.0-rc1-build2826\lib\portable-net45+aspnetcore50+win+wpa81+wp80+monotouch+monoandroid+Xamarin.iOS\xunit.core.dll</HintPath>
-    </Reference>
-  </ItemGroup>
-  <Choose>
-    <When Condition="('$(VisualStudioVersion)' == '10.0' or '$(VisualStudioVersion)' == '') and '$(TargetFrameworkVersion)' == 'v3.5'">
-      <ItemGroup>
-        <Reference Include="Microsoft.VisualStudio.QualityTools.UnitTestFramework, Version=10.1.0.0, Culture=neutral, PublicKeyToken=b03f5f7f11d50a3a, processorArchitecture=MSIL" />
-      </ItemGroup>
-    </When>
-    <Otherwise />
-  </Choose>
-  <ItemGroup>
-    <Compile Include="..\Shared\%28Its.Recipes%29\TestInputGenerator.cs">
-      <Link>%28Its.Recipes%29\TestInputGenerator.cs</Link>
-    </Compile>
-    <Compile Include="Any.cs" />
-    <Compile Include="Given_an_ODataVocabularyReader.cs" />
-    <Compile Include="Given_a_valid_edmx_with_annotations.cs" />
-    <Compile Include="Given_a_valid_edmx_with_Description_Annotations.cs" />
-    <Compile Include="Given_complex_types_in_a_valid_edmx_when_passed_to_the_ODataReader.cs" />
-    <Compile Include="Properties\Resources.Designer.cs">
-      <AutoGen>True</AutoGen>
-      <DesignTime>True</DesignTime>
-      <DependentUpon>Resources.resx</DependentUpon>
-    </Compile>
-    <Compile Include="Given_a_valid_edmx_when_passed_to_the_ODataReader.cs" />
-    <Compile Include="Properties\AssemblyInfo.cs" />
-    <Compile Include="Given_enum_types_in_a_valid_edmx_when_passed_to_the_ODataReader.cs" />
-    <Compile Include="Given_entity_types_in_a_valid_edmx_when_passed_to_the_ODataReader.cs" />
-    <Compile Include="XElementExtensions.cs" />
-  </ItemGroup>
-  <ItemGroup>
-    <ProjectReference Include="..\..\src\Core\Vipr.Core\Vipr.Core.csproj">
-      <Project>{04c24936-006a-4fd8-a872-ee55588c1cbe}</Project>
-      <Name>Vipr.Core</Name>
-    </ProjectReference>
-    <ProjectReference Include="..\..\src\Readers\ODataReader.v4\ODataReader.v4.csproj">
-      <Project>{6d8d8008-0a34-490f-8b38-21d9c8bf25c0}</Project>
-      <Name>ODataReader.v4</Name>
-    </ProjectReference>
-  </ItemGroup>
-  <ItemGroup>
-    <EmbeddedResource Include="Properties\Resources.resx">
-      <Generator>ResXFileCodeGenerator</Generator>
-      <LastGenOutput>Resources.Designer.cs</LastGenOutput>
-    </EmbeddedResource>
-  </ItemGroup>
-  <ItemGroup>
-    <None Include="packages.config" />
-    <None Include="Resources\template.edmx.xml">
-      <SubType>Designer</SubType>
-    </None>
-  </ItemGroup>
-  <ItemGroup>
-    <None Include="Resources\Edmx\DataServices.element.xml" />
-    <None Include="Resources\Edmx\Schema.element.xml" />
-  </ItemGroup>
-  <ItemGroup>
-    <None Include="Resources\Edmx\EnumType.element.xml" />
-  </ItemGroup>
-  <ItemGroup>
-    <None Include="Resources\Edmx\Action.element.xml" />
-    <None Include="Resources\Edmx\Edmx.element.xml" />
-    <None Include="Resources\Edmx\Member.element.xml" />
-  </ItemGroup>
-  <ItemGroup>
-    <None Include="Resources\Edmx\EntityContainer.element.xml" />
-  </ItemGroup>
-  <ItemGroup>
-    <None Include="Resources\Edmx\Parameter.element.xml" />
-  </ItemGroup>
-  <ItemGroup>
-    <None Include="Resources\Edmx\ReturnType.element.xml" />
-  </ItemGroup>
-  <ItemGroup>
-    <None Include="Resources\Edmx\ComplexType.element.xml" />
-  </ItemGroup>
-  <ItemGroup>
-    <None Include="Resources\Edmx\EntityType.element.xml" />
-  </ItemGroup>
-  <ItemGroup>
-    <None Include="Resources\Edmx\NavigationProperty.element.xml" />
-    <None Include="Resources\Edmx\Property.element.xml" />
-  </ItemGroup>
-  <ItemGroup>
-    <None Include="Resources\Edmx\ActionImport.element.xml" />
-    <None Include="Resources\Edmx\EntitySet.element.xml" />
-    <None Include="Resources\Edmx\Function.element.xml" />
-    <None Include="Resources\Edmx\FunctionImport.element.xml" />
-    <None Include="Resources\Edmx\Key.element.xml" />
-    <None Include="Resources\Edmx\PropertyRef.element.xml" />
-    <None Include="Resources\Edmx\Singleton.element.xml" />
-  </ItemGroup>
-  <ItemGroup>
-    <Content Include="Resources\Edmx\Annotation.element.xml" />
-    <Content Include="Resources\Edmx\OneNoteExampleEdmx.xml" />
-  </ItemGroup>
-  <Choose>
-    <When Condition="'$(VisualStudioVersion)' == '10.0' And '$(IsCodedUITest)' == 'True'">
-      <ItemGroup>
-        <Reference Include="Microsoft.VisualStudio.QualityTools.CodedUITestFramework, Version=10.0.0.0, Culture=neutral, PublicKeyToken=b03f5f7f11d50a3a, processorArchitecture=MSIL">
-          <Private>False</Private>
-        </Reference>
-        <Reference Include="Microsoft.VisualStudio.TestTools.UITest.Common, Version=10.0.0.0, Culture=neutral, PublicKeyToken=b03f5f7f11d50a3a, processorArchitecture=MSIL">
-          <Private>False</Private>
-        </Reference>
-        <Reference Include="Microsoft.VisualStudio.TestTools.UITest.Extension, Version=10.0.0.0, Culture=neutral, PublicKeyToken=b03f5f7f11d50a3a, processorArchitecture=MSIL">
-          <Private>False</Private>
-        </Reference>
-        <Reference Include="Microsoft.VisualStudio.TestTools.UITesting, Version=10.0.0.0, Culture=neutral, PublicKeyToken=b03f5f7f11d50a3a, processorArchitecture=MSIL">
-          <Private>False</Private>
-        </Reference>
-      </ItemGroup>
-    </When>
-  </Choose>
-  <Import Project="$(VSToolsPath)\TeamTest\Microsoft.TestTools.targets" Condition="Exists('$(VSToolsPath)\TeamTest\Microsoft.TestTools.targets')" />
-  <Import Project="$(MSBuildToolsPath)\Microsoft.CSharp.targets" />
-  <Target Name="EnsureNuGetPackageBuildImports" BeforeTargets="PrepareForBuild">
-    <PropertyGroup>
-      <ErrorText>This project references NuGet package(s) that are missing on this computer. Enable NuGet Package Restore to download them.  For more information, see http://go.microsoft.com/fwlink/?LinkID=322105. The missing file is {0}.</ErrorText>
-    </PropertyGroup>
-    <Error Condition="!Exists('..\..\packages\xunit.core.2.0.0-rc1-build2826\build\portable-net45+aspnetcore50+win+wpa81+wp80+monotouch+monoandroid+Xamarin.iOS\xunit.core.props')" Text="$([System.String]::Format('$(ErrorText)', '..\..\packages\xunit.core.2.0.0-rc1-build2826\build\portable-net45+aspnetcore50+win+wpa81+wp80+monotouch+monoandroid+Xamarin.iOS\xunit.core.props'))" />
-    <Error Condition="!Exists('..\..\packages\xunit.runner.visualstudio.2.0.0-rc1-build1030\build\net20\xunit.runner.visualstudio.props')" Text="$([System.String]::Format('$(ErrorText)', '..\..\packages\xunit.runner.visualstudio.2.0.0-rc1-build1030\build\net20\xunit.runner.visualstudio.props'))" />
-  </Target>
->>>>>>> 2b3d0845
-  <!-- To modify your build process, add your task inside one of the targets below and uncomment it. 
-       Other similar extension points exist, see Microsoft.Common.targets.
-  <Target Name="BeforeBuild">
-  </Target>
-  <Target Name="AfterBuild">
-  </Target>
-  -->
+﻿<?xml version="1.0" encoding="utf-8"?>
+<Project ToolsVersion="12.0" DefaultTargets="Build" xmlns="http://schemas.microsoft.com/developer/msbuild/2003">
+  <Import Project="..\..\packages\xunit.runner.visualstudio.2.0.0-rc1-build1030\build\net20\xunit.runner.visualstudio.props" Condition="Exists('..\..\packages\xunit.runner.visualstudio.2.0.0-rc1-build1030\build\net20\xunit.runner.visualstudio.props')" />
+  <Import Project="..\..\packages\xunit.core.2.0.0-rc1-build2826\build\portable-net45+aspnetcore50+win+wpa81+wp80+monotouch+monoandroid+Xamarin.iOS\xunit.core.props" Condition="Exists('..\..\packages\xunit.core.2.0.0-rc1-build2826\build\portable-net45+aspnetcore50+win+wpa81+wp80+monotouch+monoandroid+Xamarin.iOS\xunit.core.props')" />
+  <PropertyGroup>
+    <Configuration Condition=" '$(Configuration)' == '' ">Debug</Configuration>
+    <Platform Condition=" '$(Platform)' == '' ">AnyCPU</Platform>
+    <ProjectGuid>{0FE50B4D-1BB1-4CE5-91EA-D5046F326536}</ProjectGuid>
+    <OutputType>Library</OutputType>
+    <AppDesignerFolder>Properties</AppDesignerFolder>
+    <RootNamespace>ODataReader.v4UnitTests</RootNamespace>
+    <AssemblyName>ODataReader.v4UnitTests</AssemblyName>
+    <TargetFrameworkVersion>v4.5</TargetFrameworkVersion>
+    <FileAlignment>512</FileAlignment>
+    <ProjectTypeGuids>{3AC096D0-A1C2-E12C-1390-A8335801FDAB};{FAE04EC0-301F-11D3-BF4B-00C04F79EFBC}</ProjectTypeGuids>
+    <VisualStudioVersion Condition="'$(VisualStudioVersion)' == ''">10.0</VisualStudioVersion>
+    <VSToolsPath Condition="'$(VSToolsPath)' == ''">$(MSBuildExtensionsPath32)\Microsoft\VisualStudio\v$(VisualStudioVersion)</VSToolsPath>
+    <ReferencePath>$(ProgramFiles)\Common Files\microsoft shared\VSTT\$(VisualStudioVersion)\UITestExtensionPackages</ReferencePath>
+    <IsCodedUITest>False</IsCodedUITest>
+    <TestProjectType>UnitTest</TestProjectType>
+    <NuGetPackageImportStamp>b5fac7cf</NuGetPackageImportStamp>
+    <SolutionDir Condition="$(SolutionDir) == '' Or $(SolutionDir) == '*Undefined*'">..\..\</SolutionDir>
+    <RestorePackages>true</RestorePackages>
+  </PropertyGroup>
+  <PropertyGroup Condition=" '$(Configuration)|$(Platform)' == 'Debug|AnyCPU' ">
+    <DebugSymbols>true</DebugSymbols>
+    <DebugType>full</DebugType>
+    <Optimize>false</Optimize>
+    <OutputPath>bin\Debug\</OutputPath>
+    <DefineConstants>DEBUG;TRACE</DefineConstants>
+    <ErrorReport>prompt</ErrorReport>
+    <WarningLevel>4</WarningLevel>
+  </PropertyGroup>
+  <PropertyGroup Condition=" '$(Configuration)|$(Platform)' == 'Release|AnyCPU' ">
+    <DebugType>pdbonly</DebugType>
+    <Optimize>true</Optimize>
+    <OutputPath>bin\Release\</OutputPath>
+    <DefineConstants>TRACE</DefineConstants>
+    <ErrorReport>prompt</ErrorReport>
+    <WarningLevel>4</WarningLevel>
+  </PropertyGroup>
+  <ItemGroup>
+    <Reference Include="FluentAssertions, Version=3.3.0.0, Culture=neutral, PublicKeyToken=33f2691a05b67b6a, processorArchitecture=MSIL">
+      <SpecificVersion>False</SpecificVersion>
+      <HintPath>..\..\packages\FluentAssertions.3.3.0\lib\net45\FluentAssertions.dll</HintPath>
+    </Reference>
+    <Reference Include="FluentAssertions.Core, Version=3.3.0.0, Culture=neutral, PublicKeyToken=33f2691a05b67b6a, processorArchitecture=MSIL">
+      <SpecificVersion>False</SpecificVersion>
+      <HintPath>..\..\packages\FluentAssertions.3.3.0\lib\net45\FluentAssertions.Core.dll</HintPath>
+    </Reference>
+    <Reference Include="Microsoft.OData.Client">
+      <HintPath>..\..\packages\Microsoft.OData.Client.6.10.0\lib\net40\Microsoft.OData.Client.dll</HintPath>
+    </Reference>
+    <Reference Include="Microsoft.OData.Core">
+      <HintPath>..\..\packages\Microsoft.OData.Core.6.10.0\lib\portable-net40+sl5+wp8+win8+wpa\Microsoft.OData.Core.dll</HintPath>
+    </Reference>
+    <Reference Include="Microsoft.OData.Edm">
+      <HintPath>..\..\packages\Microsoft.OData.Edm.6.10.0\lib\portable-net40+sl5+wp8+win8+wpa\Microsoft.OData.Edm.dll</HintPath>
+    </Reference>
+    <Reference Include="Microsoft.Spatial">
+      <HintPath>..\..\packages\Microsoft.Spatial.6.10.0\lib\portable-net40+sl5+wp8+win8+wpa\Microsoft.Spatial.dll</HintPath>
+    </Reference>
+    <Reference Include="Microsoft.VisualStudio.QualityTools.UnitTestFramework, Version=10.0.0.0, Culture=neutral, PublicKeyToken=b03f5f7f11d50a3a, processorArchitecture=MSIL" />
+    <Reference Include="System" />
+    <Reference Include="System.Data" />
+    <Reference Include="System.Runtime.Serialization" />
+    <Reference Include="System.Security" />
+    <Reference Include="System.Xml" />
+    <Reference Include="System.Xml.Linq" />
+    <Reference Include="xunit.abstractions">
+      <HintPath>..\..\packages\xunit.abstractions.2.0.0-rc1-build2826\lib\net35\xunit.abstractions.dll</HintPath>
+    </Reference>
+    <Reference Include="xunit.assert">
+      <HintPath>..\..\packages\xunit.assert.2.0.0-rc1-build2826\lib\portable-net45+aspnetcore50+win+wpa81+wp80+monotouch+monoandroid+Xamarin.iOS\xunit.assert.dll</HintPath>
+    </Reference>
+    <Reference Include="xunit.core">
+      <HintPath>..\..\packages\xunit.extensibility.core.2.0.0-rc1-build2826\lib\portable-net45+aspnetcore50+win+wpa81+wp80+monotouch+monoandroid+Xamarin.iOS\xunit.core.dll</HintPath>
+    </Reference>
+  </ItemGroup>
+  <Choose>
+    <When Condition="('$(VisualStudioVersion)' == '10.0' or '$(VisualStudioVersion)' == '') and '$(TargetFrameworkVersion)' == 'v3.5'">
+      <ItemGroup>
+        <Reference Include="Microsoft.VisualStudio.QualityTools.UnitTestFramework, Version=10.1.0.0, Culture=neutral, PublicKeyToken=b03f5f7f11d50a3a, processorArchitecture=MSIL" />
+      </ItemGroup>
+    </When>
+    <Otherwise />
+  </Choose>
+  <ItemGroup>
+    <Compile Include="..\Shared\%28Its.Recipes%29\TestInputGenerator.cs">
+      <Link>%28Its.Recipes%29\TestInputGenerator.cs</Link>
+    </Compile>
+    <Compile Include="Any.cs" />
+    <Compile Include="Given_an_ODataVocabularyReader.cs" />
+    <Compile Include="Given_a_valid_edmx_with_annotations.cs" />
+    <Compile Include="Given_a_valid_edmx_with_Description_Annotations.cs" />
+    <Compile Include="Given_complex_types_in_a_valid_edmx_when_passed_to_the_ODataReader.cs" />
+    <Compile Include="Properties\Resources.Designer.cs">
+      <AutoGen>True</AutoGen>
+      <DesignTime>True</DesignTime>
+      <DependentUpon>Resources.resx</DependentUpon>
+    </Compile>
+    <Compile Include="Given_a_valid_edmx_when_passed_to_the_ODataReader.cs" />
+    <Compile Include="Properties\AssemblyInfo.cs" />
+    <Compile Include="Given_enum_types_in_a_valid_edmx_when_passed_to_the_ODataReader.cs" />
+    <Compile Include="Given_entity_types_in_a_valid_edmx_when_passed_to_the_ODataReader.cs" />
+    <Compile Include="XElementExtensions.cs" />
+  </ItemGroup>
+  <ItemGroup>
+    <ProjectReference Include="..\..\src\Core\Vipr.Core\Vipr.Core.csproj">
+      <Project>{04c24936-006a-4fd8-a872-ee55588c1cbe}</Project>
+      <Name>Vipr.Core</Name>
+    </ProjectReference>
+    <ProjectReference Include="..\..\src\Readers\ODataReader.v4\ODataReader.v4.csproj">
+      <Project>{6d8d8008-0a34-490f-8b38-21d9c8bf25c0}</Project>
+      <Name>ODataReader.v4</Name>
+    </ProjectReference>
+  </ItemGroup>
+  <ItemGroup>
+    <EmbeddedResource Include="Properties\Resources.resx">
+      <Generator>ResXFileCodeGenerator</Generator>
+      <LastGenOutput>Resources.Designer.cs</LastGenOutput>
+    </EmbeddedResource>
+  </ItemGroup>
+  <ItemGroup>
+    <None Include="packages.config" />
+    <None Include="Resources\template.edmx.xml">
+      <SubType>Designer</SubType>
+    </None>
+  </ItemGroup>
+  <ItemGroup>
+    <None Include="Resources\Edmx\DataServices.element.xml" />
+    <None Include="Resources\Edmx\Schema.element.xml" />
+  </ItemGroup>
+  <ItemGroup>
+    <None Include="Resources\Edmx\EnumType.element.xml" />
+  </ItemGroup>
+  <ItemGroup>
+    <None Include="Resources\Edmx\Action.element.xml" />
+    <None Include="Resources\Edmx\Edmx.element.xml" />
+    <None Include="Resources\Edmx\Member.element.xml" />
+  </ItemGroup>
+  <ItemGroup>
+    <None Include="Resources\Edmx\EntityContainer.element.xml" />
+  </ItemGroup>
+  <ItemGroup>
+    <None Include="Resources\Edmx\Parameter.element.xml" />
+  </ItemGroup>
+  <ItemGroup>
+    <None Include="Resources\Edmx\ReturnType.element.xml" />
+  </ItemGroup>
+  <ItemGroup>
+    <None Include="Resources\Edmx\ComplexType.element.xml" />
+  </ItemGroup>
+  <ItemGroup>
+    <None Include="Resources\Edmx\EntityType.element.xml" />
+  </ItemGroup>
+  <ItemGroup>
+    <None Include="Resources\Edmx\NavigationProperty.element.xml" />
+    <None Include="Resources\Edmx\Property.element.xml" />
+  </ItemGroup>
+  <ItemGroup>
+    <None Include="Resources\Edmx\ActionImport.element.xml" />
+    <None Include="Resources\Edmx\EntitySet.element.xml" />
+    <None Include="Resources\Edmx\Function.element.xml" />
+    <None Include="Resources\Edmx\FunctionImport.element.xml" />
+    <None Include="Resources\Edmx\Key.element.xml" />
+    <None Include="Resources\Edmx\PropertyRef.element.xml" />
+    <None Include="Resources\Edmx\Singleton.element.xml" />
+  </ItemGroup>
+  <ItemGroup>
+    <Content Include="Resources\Edmx\Annotation.element.xml" />
+    <Content Include="Resources\Edmx\OneNoteExampleEdmx.xml" />
+  </ItemGroup>
+  <Choose>
+    <When Condition="'$(VisualStudioVersion)' == '10.0' And '$(IsCodedUITest)' == 'True'">
+      <ItemGroup>
+        <Reference Include="Microsoft.VisualStudio.QualityTools.CodedUITestFramework, Version=10.0.0.0, Culture=neutral, PublicKeyToken=b03f5f7f11d50a3a, processorArchitecture=MSIL">
+          <Private>False</Private>
+        </Reference>
+        <Reference Include="Microsoft.VisualStudio.TestTools.UITest.Common, Version=10.0.0.0, Culture=neutral, PublicKeyToken=b03f5f7f11d50a3a, processorArchitecture=MSIL">
+          <Private>False</Private>
+        </Reference>
+        <Reference Include="Microsoft.VisualStudio.TestTools.UITest.Extension, Version=10.0.0.0, Culture=neutral, PublicKeyToken=b03f5f7f11d50a3a, processorArchitecture=MSIL">
+          <Private>False</Private>
+        </Reference>
+        <Reference Include="Microsoft.VisualStudio.TestTools.UITesting, Version=10.0.0.0, Culture=neutral, PublicKeyToken=b03f5f7f11d50a3a, processorArchitecture=MSIL">
+          <Private>False</Private>
+        </Reference>
+      </ItemGroup>
+    </When>
+  </Choose>
+  <Import Project="$(VSToolsPath)\TeamTest\Microsoft.TestTools.targets" Condition="Exists('$(VSToolsPath)\TeamTest\Microsoft.TestTools.targets')" />
+  <Import Project="$(MSBuildToolsPath)\Microsoft.CSharp.targets" />
+  <Target Name="EnsureNuGetPackageBuildImports" BeforeTargets="PrepareForBuild">
+    <PropertyGroup>
+      <ErrorText>This project references NuGet package(s) that are missing on this computer. Enable NuGet Package Restore to download them.  For more information, see http://go.microsoft.com/fwlink/?LinkID=322105. The missing file is {0}.</ErrorText>
+    </PropertyGroup>
+    <Error Condition="!Exists('..\..\packages\xunit.core.2.0.0-rc1-build2826\build\portable-net45+aspnetcore50+win+wpa81+wp80+monotouch+monoandroid+Xamarin.iOS\xunit.core.props')" Text="$([System.String]::Format('$(ErrorText)', '..\..\packages\xunit.core.2.0.0-rc1-build2826\build\portable-net45+aspnetcore50+win+wpa81+wp80+monotouch+monoandroid+Xamarin.iOS\xunit.core.props'))" />
+    <Error Condition="!Exists('..\..\packages\xunit.runner.visualstudio.2.0.0-rc1-build1030\build\net20\xunit.runner.visualstudio.props')" Text="$([System.String]::Format('$(ErrorText)', '..\..\packages\xunit.runner.visualstudio.2.0.0-rc1-build1030\build\net20\xunit.runner.visualstudio.props'))" />
+    <Error Condition="!Exists('$(SolutionDir)\.nuget\NuGet.targets')" Text="$([System.String]::Format('$(ErrorText)', '$(SolutionDir)\.nuget\NuGet.targets'))" />
+  </Target>
+  <Import Project="$(SolutionDir)\.nuget\NuGet.targets" Condition="Exists('$(SolutionDir)\.nuget\NuGet.targets')" />
+  <!-- To modify your build process, add your task inside one of the targets below and uncomment it. 
+       Other similar extension points exist, see Microsoft.Common.targets.
+  <Target Name="BeforeBuild">
+  </Target>
+  <Target Name="AfterBuild">
+  </Target>
+  -->
 </Project>